name: toolspace
description: Toolspace micro-tools platform

publish_to: "none" # Remove this line if you wish to publish to pub.dev

version: 1.0.0+1

environment:
  sdk: ">=3.5.0 <4.0.0" # Update minimum to match your local Dart version

dependencies:
  flutter:
    sdk: flutter

  # Firebase dependencies for File Merger - Updated to latest compatible versions
  firebase_core: ^3.6.0
  firebase_auth: ^5.3.1
  firebase_storage: ^12.3.2
  cloud_functions: ^5.1.3

  # UI and utility dependencies
  file_picker: ^8.1.2
  url_launcher: ^6.3.1
  diff_match_patch: ^0.4.1
<<<<<<< HEAD
  nanoid2: ^1.0.1
=======
<<<<<<< HEAD
  flutter_markdown: ^0.7.4+1
  markdown: ^7.2.2
=======
  csv: ^6.0.0
>>>>>>> origin/main
>>>>>>> feab6ece

dev_dependencies:
  flutter_test:
    sdk: flutter
  flutter_lints: ^4.0.0

flutter:
  uses-material-design: true<|MERGE_RESOLUTION|>--- conflicted
+++ resolved
@@ -22,16 +22,10 @@
   file_picker: ^8.1.2
   url_launcher: ^6.3.1
   diff_match_patch: ^0.4.1
-<<<<<<< HEAD
   nanoid2: ^1.0.1
-=======
-<<<<<<< HEAD
   flutter_markdown: ^0.7.4+1
   markdown: ^7.2.2
-=======
   csv: ^6.0.0
->>>>>>> origin/main
->>>>>>> feab6ece
 
 dev_dependencies:
   flutter_test:
