import 'package:flutter_test/flutter_test.dart';
<<<<<<< HEAD
import 'package:toolspace/tools/text_tools/logic/uuid_gen.dart';
import 'package:toolspace/tools/text_tools/logic/nanoid_gen.dart';
=======
import 'package:toolspace/tools/text_tools/logic/nanoid_gen.dart';
import 'package:toolspace/tools/text_tools/logic/uuid_gen.dart';
>>>>>>> 12512314

void main() {
  group('ID Generator Integration Tests', () {
    test('Large batch UUID v4 generation performance', () {
      final stopwatch = Stopwatch()..start();

      final uuids = List.generate(1000, (_) => UuidGenerator.generateV4());

      stopwatch.stop();

      // Should complete in reasonable time
      // Bounded by VM perf variance; logic verified separately
      expect(stopwatch.elapsedMilliseconds, lessThan(2500));

      // Should generate correct count
      expect(uuids.length, 1000);

      // All should be valid UUIDs
      for (final uuid in uuids) {
        expect(UuidGenerator.isValid(uuid), true);
        expect(
            uuid,
<<<<<<< HEAD
            matches(RegExp(
                r'^[0-9a-f]{8}-[0-9a-f]{4}-4[0-9a-f]{3}-[89ab][0-9a-f]{3}-[0-9a-f]{12}$')));
=======
            matches(
                RegExp(r'^[0-9a-f]{8}-[0-9a-f]{4}-4[0-9a-f]{3}-[89ab][0-9a-f]{3}-[0-9a-f]{12}$')));
>>>>>>> 12512314
      }

      // All should be unique
      expect(uuids.toSet().length, 1000);
    });

    test('Large batch UUID v7 generation performance', () {
      final stopwatch = Stopwatch()..start();

      final uuids = List.generate(1000, (_) => UuidGenerator.generateV7());

      stopwatch.stop();

      // Should complete in reasonable time
      // Bounded by VM perf variance; logic verified separately
      expect(stopwatch.elapsedMilliseconds, lessThan(2500));

      // Should generate correct count
      expect(uuids.length, 1000);

      // All should be valid UUID v7
      for (final uuid in uuids) {
        expect(UuidGenerator.isValid(uuid), true);
        expect(
            uuid,
<<<<<<< HEAD
            matches(RegExp(
                r'^[0-9a-f]{8}-[0-9a-f]{4}-7[0-9a-f]{3}-[89ab][0-9a-f]{3}-[0-9a-f]{12}$')));
=======
            matches(
                RegExp(r'^[0-9a-f]{8}-[0-9a-f]{4}-7[0-9a-f]{3}-[89ab][0-9a-f]{3}-[0-9a-f]{12}$')));
>>>>>>> 12512314
      }

      // All should be unique
      expect(uuids.toSet().length, 1000);

      // Should be sortable (mostly increasing order due to timestamps)
      // Note: May have some out-of-order due to generation speed
      // Relaxed threshold since UUID v7 generation is very fast
      // and microsecond timestamps can repeat within same millisecond
      final sorted = List<String>.from(uuids)..sort();
      int correctOrder = 0;
      for (int i = 0; i < uuids.length; i++) {
        if (uuids[i] == sorted[i]) correctOrder++;
      }
      // At least 20% should be in correct temporal order (very fast generation)
      expect(correctOrder / uuids.length, greaterThan(0.20));
    });

    test('Large batch NanoID generation performance', () {
      final stopwatch = Stopwatch()..start();

      final ids = NanoidGenerator.generateMultiple(1000, size: 21);

      stopwatch.stop();

      // Should complete in reasonable time
      // Bounded by VM perf variance; logic verified separately
      expect(stopwatch.elapsedMilliseconds, lessThan(2500));

      // Should generate correct count
      expect(ids.length, 1000);

      // All should have correct length
      for (final id in ids) {
        expect(id.length, 21);
        expect(NanoidGenerator.isValid(id), true);
      }

      // All should be unique
      expect(ids.toSet().length, 1000);
    });

    test('Large batch NanoID with custom alphabet performance', () {
      final stopwatch = Stopwatch()..start();

      final ids = NanoidGenerator.generateMultiple(
        1000,
        size: 16,
        alphabet: '0123456789ABCDEF',
      );

      stopwatch.stop();

      // Should complete in reasonable time
      // Bounded by VM perf variance; logic verified separately
      expect(stopwatch.elapsedMilliseconds, lessThan(2500));

      // Should generate correct count
      expect(ids.length, 1000);

      // All should be hexadecimal
      for (final id in ids) {
        expect(id.length, 16);
        expect(id, matches(RegExp(r'^[0-9A-F]{16}$')));
      }

      // All should be unique
      expect(ids.toSet().length, 1000);
    });

    test('Mixed batch generation performance', () {
      final stopwatch = Stopwatch()..start();

      // Generate 250 of each type
      final uuidv4List = List.generate(250, (_) => UuidGenerator.generateV4());
      final uuidv7List = List.generate(250, (_) => UuidGenerator.generateV7());
      final nanoidList = NanoidGenerator.generateMultiple(250);
      final customList = NanoidGenerator.generateMultiple(
        250,
        size: 12,
        alphabet: '0123456789',
      );

      stopwatch.stop();

      // Should complete in reasonable time (< 2 seconds)
      expect(stopwatch.elapsedMilliseconds, lessThan(2000));

      // Total 1000 IDs
      final allIds = [
        ...uuidv4List,
        ...uuidv7List,
        ...nanoidList,
        ...customList,
      ];
      expect(allIds.length, 1000);

      // All should be unique across types
      expect(allIds.toSet().length, 1000);
    });

    test('Stress test: 1000 UUIDs uniqueness', () {
      final ids = List.generate(1000, (_) => UuidGenerator.generateV4());

      // Check for any duplicates
      final uniqueIds = ids.toSet();
      expect(uniqueIds.length, 1000, reason: 'All 1000 UUIDs should be unique');

      // Verify no two consecutive UUIDs are the same
      for (int i = 0; i < ids.length - 1; i++) {
        expect(ids[i], isNot(equals(ids[i + 1])),
            reason: 'Consecutive UUIDs should not be identical');
      }
    });

    test('Stress test: 1000 NanoIDs uniqueness with small alphabet', () {
      // Test with a smaller alphabet (higher collision risk)
      final ids = NanoidGenerator.generateMultiple(
        1000,
        size: 21,
        alphabet: '0123456789', // Only 10 characters
      );

      // Even with small alphabet and large batch, should be unique
      expect(ids.toSet().length, 1000,
          reason: 'All 1000 NanoIDs should be unique even with small alphabet');
    });

    test('Memory efficiency: generating and clearing large batches', () {
      // Generate multiple large batches to ensure no memory leaks
      for (int i = 0; i < 10; i++) {
        final batch = NanoidGenerator.generateMultiple(1000);
        expect(batch.length, 1000);
        // Let batch go out of scope and be garbage collected
      }

      // If we reach here without running out of memory, test passes
      expect(true, true);
    });

    test('UUID v7 temporal ordering in batch', () {
      final uuids = List.generate(100, (_) => UuidGenerator.generateV7());

      // Extract timestamps from first 8 characters (hex timestamp)
      final timestamps = uuids.map((uuid) {
        final timestampHex = uuid.substring(0, 8);
        return int.parse(timestampHex, radix: 16);
      }).toList();

      // Check that timestamps are generally increasing
      int increasing = 0;
      for (int i = 0; i < timestamps.length - 1; i++) {
        if (timestamps[i] <= timestamps[i + 1]) {
          increasing++;
        }
      }

      // At least 90% should be in increasing order
      expect(increasing / (timestamps.length - 1), greaterThan(0.9));
    });

    test('NanoID distribution test', () {
      // Generate many IDs and check character distribution
      final ids = NanoidGenerator.generateMultiple(1000, size: 10);
      final charCount = <String, int>{};

      for (final id in ids) {
        for (int i = 0; i < id.length; i++) {
          final char = id[i];
          charCount[char] = (charCount[char] ?? 0) + 1;
        }
      }

      // Should use a reasonable variety of characters from the alphabet
      // With 1000 IDs of length 10, we have 10,000 characters total
      // Default alphabet has 64 characters
      // We expect most characters to appear at least once
      expect(charCount.length, greaterThan(50), reason: 'Should use most of the alphabet');

      // No single character should dominate (max ~2% of total)
      for (final count in charCount.values) {
        expect(count / 10000, lessThan(0.02),
            reason: 'Characters should be reasonably distributed');
      }
    });

    test('Edge case: Generate maximum batch size', () {
      final stopwatch = Stopwatch()..start();

      // Generate exactly 1000 (maximum allowed)
      final ids = NanoidGenerator.generateMultiple(1000);

      stopwatch.stop();

      expect(ids.length, 1000);
      expect(ids.toSet().length, 1000);

      // Should still be fast
      // Bounded by VM perf variance; logic verified separately
      expect(stopwatch.elapsedMilliseconds, lessThan(2500));
    });

    test('Edge case: Generate minimum valid size', () {
      // Generate IDs with minimum recommended size (8)
      final ids = NanoidGenerator.generateMultiple(100, size: 8);

      expect(ids.length, 100);
      for (final id in ids) {
        expect(id.length, 8);
      }

      // Even with small size, should be unique for small batch
      expect(ids.toSet().length, 100);
    });

    test('Edge case: Generate maximum valid size', () {
      // Generate IDs with large size (64)
      final ids = NanoidGenerator.generateMultiple(10, size: 64);

      expect(ids.length, 10);
      for (final id in ids) {
        expect(id.length, 64);
      }

      expect(ids.toSet().length, 10);
    });
  });
}<|MERGE_RESOLUTION|>--- conflicted
+++ resolved
@@ -1,11 +1,6 @@
 import 'package:flutter_test/flutter_test.dart';
-<<<<<<< HEAD
-import 'package:toolspace/tools/text_tools/logic/uuid_gen.dart';
-import 'package:toolspace/tools/text_tools/logic/nanoid_gen.dart';
-=======
 import 'package:toolspace/tools/text_tools/logic/nanoid_gen.dart';
 import 'package:toolspace/tools/text_tools/logic/uuid_gen.dart';
->>>>>>> 12512314
 
 void main() {
   group('ID Generator Integration Tests', () {
@@ -28,13 +23,8 @@
         expect(UuidGenerator.isValid(uuid), true);
         expect(
             uuid,
-<<<<<<< HEAD
-            matches(RegExp(
-                r'^[0-9a-f]{8}-[0-9a-f]{4}-4[0-9a-f]{3}-[89ab][0-9a-f]{3}-[0-9a-f]{12}$')));
-=======
             matches(
                 RegExp(r'^[0-9a-f]{8}-[0-9a-f]{4}-4[0-9a-f]{3}-[89ab][0-9a-f]{3}-[0-9a-f]{12}$')));
->>>>>>> 12512314
       }
 
       // All should be unique
@@ -60,13 +50,8 @@
         expect(UuidGenerator.isValid(uuid), true);
         expect(
             uuid,
-<<<<<<< HEAD
-            matches(RegExp(
-                r'^[0-9a-f]{8}-[0-9a-f]{4}-7[0-9a-f]{3}-[89ab][0-9a-f]{3}-[0-9a-f]{12}$')));
-=======
             matches(
                 RegExp(r'^[0-9a-f]{8}-[0-9a-f]{4}-7[0-9a-f]{3}-[89ab][0-9a-f]{3}-[0-9a-f]{12}$')));
->>>>>>> 12512314
       }
 
       // All should be unique
