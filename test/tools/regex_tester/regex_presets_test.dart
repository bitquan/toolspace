import 'package:flutter_test/flutter_test.dart';
import 'package:toolspace/tools/regex_tester/logic/regex_presets.dart';

void main() {
  group('RegexPresets Tests', () {
    test('returns all categories', () {
      final categories = RegexPresets.getAllCategories();

      expect(categories, isNotEmpty);
      expect(categories.length, greaterThanOrEqualTo(4));

      // Check for expected categories
      expect(
        categories.any((c) => c.name == 'Basic'),
        true,
        reason: 'Should have Basic category',
      );
      expect(
        categories.any((c) => c.name == 'Numbers'),
        true,
        reason: 'Should have Numbers category',
      );
      expect(
        categories.any((c) => c.name == 'Text'),
        true,
        reason: 'Should have Text category',
      );
      expect(
        categories.any((c) => c.name == 'Programming'),
        true,
        reason: 'Should have Programming category',
      );
    });

    test('returns all presets as flat list', () {
      final presets = RegexPresets.getAllPresets();

      expect(presets, isNotEmpty);
      expect(presets.length, greaterThanOrEqualTo(10));
    });

    test('each category has presets', () {
      final categories = RegexPresets.getAllCategories();

      for (final category in categories) {
        expect(
          category.presets,
          isNotEmpty,
          reason: '${category.name} should have presets',
        );
      }
    });

    test('each preset has required fields', () {
      final presets = RegexPresets.getAllPresets();

      for (final preset in presets) {
        expect(preset.name, isNotEmpty, reason: 'Preset should have name');
        expect(preset.pattern, isNotEmpty,
            reason: 'Preset should have pattern');
        expect(preset.description, isNotEmpty,
            reason: 'Preset should have description');
        expect(preset.example, isNotEmpty,
            reason: 'Preset should have example');
      }
    });

    test('searches presets by name', () {
      final results = RegexPresets.search('email');

      expect(results, isNotEmpty);
      expect(
        results.any((p) => p.name.toLowerCase().contains('email')),
        true,
      );
    });

    test('searches presets by description', () {
      final results = RegexPresets.search('phone');

      expect(results, isNotEmpty);
      expect(
        results.any((p) =>
<<<<<<< HEAD
            p.name.toLowerCase().contains('phone') ||
            p.description.toLowerCase().contains('phone')),
=======
          p.name.toLowerCase().contains('phone') ||
          p.description.toLowerCase().contains('phone')
        ),
>>>>>>> 12512314
        true,
      );
    });

    test('search is case insensitive', () {
      final lowerResults = RegexPresets.search('email');
      final upperResults = RegexPresets.search('EMAIL');
      final mixedResults = RegexPresets.search('EmAiL');

      expect(lowerResults.length, equals(upperResults.length));
      expect(lowerResults.length, equals(mixedResults.length));
    });

    test('empty search returns all presets', () {
      final allPresets = RegexPresets.getAllPresets();
      final searchResults = RegexPresets.search('');

      expect(searchResults.length, equals(allPresets.length));
    });

    test('search with no matches returns empty list', () {
      final results = RegexPresets.search('xyznonexistent123');

      expect(results, isEmpty);
    });

    test('email preset exists with valid pattern', () {
      final presets = RegexPresets.getAllPresets();
      final emailPreset = presets.firstWhere(
        (p) => p.name.toLowerCase().contains('email'),
        orElse: () => presets.first,
      );

      expect(emailPreset.pattern, isNotEmpty);
      expect(emailPreset.pattern, contains('@'));
    });

    test('URL preset exists', () {
      final presets = RegexPresets.getAllPresets();
      final urlPreset = presets.firstWhere(
        (p) => p.name.toLowerCase().contains('url'),
        orElse: () => presets.first,
      );

      expect(urlPreset.pattern, isNotEmpty);
      expect(urlPreset.pattern.toLowerCase(), contains('http'));
    });

    test('phone preset exists', () {
      final presets = RegexPresets.getAllPresets();
      final phonePreset = presets.firstWhere(
        (p) => p.name.toLowerCase().contains('phone'),
        orElse: () => presets.first,
      );

      expect(phonePreset.pattern, isNotEmpty);
      expect(phonePreset.pattern, contains(r'\d'));
    });

    test('category has icon', () {
      final categories = RegexPresets.getAllCategories();

      for (final category in categories) {
        expect(category.icon, isNotEmpty,
            reason: '${category.name} should have icon');
      }
    });

    test('presets are organized by category', () {
      final categories = RegexPresets.getAllCategories();
      final basicCategory = categories.firstWhere(
        (c) => c.name == 'Basic',
        orElse: () => categories.first,
      );

      expect(basicCategory.presets, isNotEmpty);

      // Basic category should have common patterns
      final presetNames =
          basicCategory.presets.map((p) => p.name.toLowerCase());
      expect(
        presetNames
            .any((name) => name.contains('email') || name.contains('url')),
        true,
      );
    });

    test('validates preset patterns are valid regex', () {
      final presets = RegexPresets.getAllPresets();

      for (final preset in presets) {
        expect(
          () => RegExp(preset.pattern),
          returnsNormally,
          reason: '${preset.name} should have valid regex pattern',
        );
      }
    });
  });
}<|MERGE_RESOLUTION|>--- conflicted
+++ resolved
@@ -81,14 +81,9 @@
       expect(results, isNotEmpty);
       expect(
         results.any((p) =>
-<<<<<<< HEAD
-            p.name.toLowerCase().contains('phone') ||
-            p.description.toLowerCase().contains('phone')),
-=======
           p.name.toLowerCase().contains('phone') ||
           p.description.toLowerCase().contains('phone')
         ),
->>>>>>> 12512314
         true,
       );
     });
