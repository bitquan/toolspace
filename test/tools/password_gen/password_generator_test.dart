--- conflicted
+++ resolved
@@ -318,12 +318,7 @@
         includeSymbols: true,
       );
 
-<<<<<<< HEAD
-      final strongEntropy =
-          PasswordGenerator.calculateCharsetEntropy(strongConfig);
-=======
       final strongEntropy = PasswordGenerator.calculateCharsetEntropy(strongConfig);
->>>>>>> 12512314
       final strongScore = PasswordGenerator.getStrengthScore(strongEntropy);
       expect(strongScore, greaterThan(80));
     });
