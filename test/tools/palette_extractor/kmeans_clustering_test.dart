import 'package:flutter/material.dart';
import 'package:flutter_test/flutter_test.dart';
import 'package:toolspace/tools/palette_extractor/logic/kmeans_clustering.dart';

void main() {
  group('KMeansClustering Tests', () {
    test('extracts palette from single color', () async {
      final pixels = List.filled(100, const Color(0xFFFF0000));

      final result = await KMeansClustering.extractPalette(pixels, k: 5);

      expect(result.colors.length, equals(1));
      expect(result.colors.first.red, equals(255));
      expect(result.frequencies.first, equals(100));
    });

    test('extracts palette from two distinct colors', () async {
      final pixels = [
        ...List.filled(50, const Color(0xFFFF0000)), // Red
        ...List.filled(50, const Color(0xFF0000FF)), // Blue
      ];

      final result = await KMeansClustering.extractPalette(pixels, k: 5);

      expect(result.colors.length, greaterThanOrEqualTo(2));
      expect(result.totalPixels, equals(100));
    });

    test(
        'extracts correct number of colors when k is smaller than unique colors',
        () async {
      final pixels = [
        ...List.filled(25, const Color(0xFFFF0000)), // Red
        ...List.filled(25, const Color(0xFF00FF00)), // Green
        ...List.filled(25, const Color(0xFF0000FF)), // Blue
        ...List.filled(25, const Color(0xFFFFFF00)), // Yellow
      ];

      final result = await KMeansClustering.extractPalette(pixels, k: 2);

      expect(result.colors.length, lessThanOrEqualTo(2));
    });

    test('handles empty pixel list', () async {
      final pixels = <Color>[];

      final result = await KMeansClustering.extractPalette(pixels, k: 5);

      expect(result.colors.isEmpty, isTrue);
      expect(result.frequencies.isEmpty, isTrue);
    });

    test('sorts colors by frequency (most common first)', () async {
      final pixels = [
        ...List.filled(70, const Color(0xFFFF0000)), // Red - most common
        ...List.filled(30, const Color(0xFF0000FF)), // Blue - less common
      ];

      final result = await KMeansClustering.extractPalette(pixels, k: 5);

<<<<<<< HEAD
      expect(result.frequencies.first,
          greaterThanOrEqualTo(result.frequencies.last));
=======
      expect(result.frequencies.first, greaterThanOrEqualTo(result.frequencies.last));
>>>>>>> 12512314
    });

    test('calculates percentage correctly', () async {
      final pixels = [
        ...List.filled(75, const Color(0xFFFF0000)),
        ...List.filled(25, const Color(0xFF0000FF)),
      ];

      final result = await KMeansClustering.extractPalette(pixels, k: 5);

      final firstPercentage = result.getPercentage(0);
      expect(firstPercentage, greaterThan(50));
      expect(firstPercentage, lessThanOrEqualTo(100));
    });

    test('handles sample size limitation', () async {
      final pixels = List.filled(100000, const Color(0xFFFF0000));

      final result = await KMeansClustering.extractPalette(
        pixels,
        k: 5,
        sampleSize: 1000,
      );

      expect(result.colors.isNotEmpty, isTrue);
    });

    test('color frequencies sum to total pixels', () async {
      final pixels = [
        ...List.filled(30, const Color(0xFFFF0000)),
        ...List.filled(40, const Color(0xFF00FF00)),
        ...List.filled(30, const Color(0xFF0000FF)),
      ];

      final result = await KMeansClustering.extractPalette(pixels, k: 5);

      final totalFreq = result.frequencies.fold(0, (sum, f) => sum + f);
      expect(totalFreq, equals(pixels.length));
    });

    test('extracts similar colors when k is larger than unique colors',
        () async {
      final pixels = List.filled(100, const Color(0xFFFF0000));

      final result = await KMeansClustering.extractPalette(pixels, k: 10);

      // Should still extract only the colors present
      expect(result.colors.length, lessThanOrEqualTo(10));
    });

    test('PaletteResult getColorFrequency returns correct data', () async {
      final pixels = List.filled(100, const Color(0xFFFF0000));

      final result = await KMeansClustering.extractPalette(pixels, k: 5);

      final cf = result.getColorFrequency(0);
      expect(cf.color, equals(result.colors[0]));
      expect(cf.frequency, equals(result.frequencies[0]));
    });
  });
}<|MERGE_RESOLUTION|>--- conflicted
+++ resolved
@@ -58,12 +58,7 @@
 
       final result = await KMeansClustering.extractPalette(pixels, k: 5);
 
-<<<<<<< HEAD
-      expect(result.frequencies.first,
-          greaterThanOrEqualTo(result.frequencies.last));
-=======
       expect(result.frequencies.first, greaterThanOrEqualTo(result.frequencies.last));
->>>>>>> 12512314
     });
 
     test('calculates percentage correctly', () async {
