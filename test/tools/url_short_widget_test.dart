import 'package:flutter/material.dart';
import 'package:flutter_test/flutter_test.dart';
import 'package:toolspace/tools/url_short/url_short_screen.dart';

void main() {
  group('UrlShortScreen Widget Tests', () {
    testWidgets('displays dev access badge in app bar', (WidgetTester tester) async {
      await tester.pumpWidget(
        const MaterialApp(
          home: UrlShortScreen(),
        ),
      );

      // Wait for _loadUrls timer (500ms)
      await tester.pump(const Duration(milliseconds: 600));
      await tester.pumpAndSettle();

      expect(find.text('DEV'), findsOneWidget);
      expect(find.byIcon(Icons.code), findsOneWidget);
    });

    testWidgets('displays URL input field', (WidgetTester tester) async {
      await tester.pumpWidget(
        const MaterialApp(
          home: UrlShortScreen(),
        ),
      );

      expect(find.byType(TextField), findsOneWidget);
      expect(find.text('Enter URL to shorten'), findsOneWidget);
      expect(find.text('https://example.com/very/long/url'), findsOneWidget);
    });

    testWidgets('displays shorten button', (WidgetTester tester) async {
      await tester.pumpWidget(
        const MaterialApp(
          home: UrlShortScreen(),
        ),
      );

      expect(find.text('Shorten URL'), findsOneWidget);
      expect(find.byIcon(Icons.content_cut), findsOneWidget);
    });

    testWidgets('displays empty state when no URLs',
        (WidgetTester tester) async {
      await tester.pumpWidget(
        const MaterialApp(
          home: UrlShortScreen(),
        ),
      );

      await tester.pumpAndSettle();

      expect(find.byIcon(Icons.link_off), findsOneWidget);
      expect(find.text('No short URLs yet'), findsOneWidget);
      expect(find.text('Enter a URL above to get started'), findsOneWidget);
    });

    testWidgets('validates URL input', (WidgetTester tester) async {
      await tester.pumpWidget(
        const MaterialApp(
          home: UrlShortScreen(),
        ),
      );

      // Enter invalid URL
      await tester.enterText(find.byType(TextField), 'not-a-url');
      await tester.pump();

      expect(find.text('Please enter a valid URL'), findsOneWidget);

      // Enter valid URL
      await tester.enterText(find.byType(TextField), 'https://example.com');
      await tester.pump();

      expect(find.text('Please enter a valid URL'), findsNothing);
    });

    testWidgets('shorten button creates URL', (WidgetTester tester) async {
      await tester.pumpWidget(
        const MaterialApp(
          home: UrlShortScreen(),
        ),
      );

      // Enter valid URL
      await tester.enterText(find.byType(TextField), 'https://example.com');
      await tester.pump();

      // Tap shorten button
      await tester.tap(find.text('Shorten URL'));
      await tester.pump();

      // Should show loading state
      expect(find.text('Creating...'), findsOneWidget);

      // Wait for completion
      await tester.pumpAndSettle();

      // Should show success message
      expect(find.textContaining('Short URL created'), findsOneWidget);
    });

    testWidgets('displays URL cards after creation', (WidgetTester tester) async {
      await tester.pumpWidget(
        const MaterialApp(
          home: UrlShortScreen(),
        ),
      );

      // Create a URL
      await tester.enterText(find.byType(TextField), 'https://example.com');
      await tester.pump();
      await tester.tap(find.text('Shorten URL'));
      await tester.pumpAndSettle();

      // Should display URL card
      expect(find.byType(Card), findsWidgets);
      expect(find.text('Copy'), findsOneWidget);
      expect(find.text('Delete'), findsOneWidget);
    });

    testWidgets('copy button copies URL to clipboard', (WidgetTester tester) async {
      await tester.pumpWidget(
        const MaterialApp(
          home: UrlShortScreen(),
        ),
      );

      // Create a URL
      await tester.enterText(find.byType(TextField), 'https://example.com');
      await tester.tap(find.text('Shorten URL'));
      await tester.pumpAndSettle();

      // Tap copy button
      await tester.tap(find.text('Copy'));
      await tester.pumpAndSettle();

      // Should show success message
      expect(find.text('Short URL copied to clipboard!'), findsOneWidget);
    });

    testWidgets('delete button shows confirmation dialog', (WidgetTester tester) async {
      await tester.pumpWidget(
        const MaterialApp(
          home: UrlShortScreen(),
        ),
      );

      // Create a URL
      await tester.enterText(find.byType(TextField), 'https://example.com');
      await tester.tap(find.text('Shorten URL'));
      await tester.pumpAndSettle();

      // Tap delete button
      await tester.tap(find.text('Delete'));
      await tester.pumpAndSettle();

      // Should show confirmation dialog
      expect(find.text('Delete Short URL'), findsOneWidget);
      expect(find.text('Cancel'), findsOneWidget);
    });

    testWidgets('delete confirmation removes URL', (WidgetTester tester) async {
      await tester.pumpWidget(
        const MaterialApp(
          home: UrlShortScreen(),
        ),
      );

      // Create a URL
      await tester.enterText(find.byType(TextField), 'https://example.com');
      await tester.tap(find.text('Shorten URL'));
      await tester.pumpAndSettle();

      // Get initial card count
      final initialCards = find.byType(Card).evaluate().length;

      // Delete the URL
      await tester.tap(find.text('Delete'));
      await tester.pumpAndSettle();
      await tester.tap(find.text('Delete').last);
      await tester.pumpAndSettle();

      // Should show success message
      expect(find.text('Short URL deleted'), findsOneWidget);

      // Card count should decrease or show empty state
      final finalCards = find.byType(Card).evaluate().length;
      expect(finalCards, lessThan(initialCards));
    });

    testWidgets('validates URL length', (WidgetTester tester) async {
      await tester.pumpWidget(
        const MaterialApp(
          home: UrlShortScreen(),
        ),
      );

      // Enter very long URL
      final longUrl = 'https://example.com/${'a' * 2500}';
      await tester.enterText(find.byType(TextField), longUrl);
      await tester.pump();

<<<<<<< HEAD
      expect(
          find.text('URL is too long (max 2048 characters)'), findsOneWidget);
=======
      expect(find.text('URL is too long (max 2048 characters)'), findsOneWidget);
>>>>>>> 12512314
    });
  });

  group('UrlShortScreen Dev Access', () {
    testWidgets('shows locked screen for non-dev users', (WidgetTester tester) async {
      // Note: This test would need proper state management
      // to actually test non-dev access. For now, it's a placeholder.
      await tester.pumpWidget(
        const MaterialApp(
          home: UrlShortScreen(),
        ),
      );

      // Dev user sees the input form
      expect(find.text('Enter URL to shorten'), findsOneWidget);
    });
  });

  group('URL Card Widget', () {
    testWidgets('displays URL information', (WidgetTester tester) async {
      await tester.pumpWidget(
        const MaterialApp(
          home: UrlShortScreen(),
        ),
      );

      // Create a URL
      await tester.enterText(find.byType(TextField), 'https://example.com/test');
      await tester.tap(find.text('Shorten URL'));
      await tester.pumpAndSettle();

      // Should display original URL
      expect(find.textContaining('https://example.com/test'), findsOneWidget);

      // Should display short code
      expect(find.textContaining('/u/'), findsOneWidget);

      // Should display time
      expect(find.text('Just now'), findsOneWidget);
    });
  });
}<|MERGE_RESOLUTION|>--- conflicted
+++ resolved
@@ -203,12 +203,7 @@
       await tester.enterText(find.byType(TextField), longUrl);
       await tester.pump();
 
-<<<<<<< HEAD
-      expect(
-          find.text('URL is too long (max 2048 characters)'), findsOneWidget);
-=======
       expect(find.text('URL is too long (max 2048 characters)'), findsOneWidget);
->>>>>>> 12512314
     });
   });
 
