<<<<<<< HEAD
import 'package:flutter/material.dart';

/// Shows progress during upload and resize operations
class ResizeProgress extends StatelessWidget {
  final bool isUploading;
  final bool isResizing;

  const ResizeProgress({
    super.key,
    required this.isUploading,
    required this.isResizing,
  });

  @override
  Widget build(BuildContext context) {
    if (!isUploading && !isResizing) {
      return const SizedBox.shrink();
    }

    return Card(
      margin: const EdgeInsets.symmetric(vertical: 8),
      child: Padding(
        padding: const EdgeInsets.all(16.0),
        child: Column(
          crossAxisAlignment: CrossAxisAlignment.start,
          children: [
            Row(
              children: [
                const SizedBox(
                  width: 20,
                  height: 20,
                  child: CircularProgressIndicator(strokeWidth: 2),
                ),
                const SizedBox(width: 12),
                Text(
                  isUploading ? 'Uploading images...' : 'Resizing images...',
                  style: const TextStyle(
                    fontWeight: FontWeight.w500,
                    fontSize: 16,
                  ),
                ),
              ],
            ),
            const SizedBox(height: 8),
            const LinearProgressIndicator(),
          ],
        ),
      ),
    );
  }
}
=======
import 'package:flutter/material.dart';

/// Shows progress during upload and resize operations
class ResizeProgress extends StatelessWidget {
  final bool isUploading;
  final bool isResizing;

  const ResizeProgress({
    super.key,
    required this.isUploading,
    required this.isResizing,
  });

  @override
  Widget build(BuildContext context) {
    if (!isUploading && !isResizing) {
      return const SizedBox.shrink();
    }

    return Card(
      margin: const EdgeInsets.symmetric(vertical: 8),
      child: Padding(
        padding: const EdgeInsets.all(16.0),
        child: Column(
          crossAxisAlignment: CrossAxisAlignment.start,
          children: [
            Row(
              children: [
                const SizedBox(
                  width: 20,
                  height: 20,
                  child: CircularProgressIndicator(strokeWidth: 2),
                ),
                const SizedBox(width: 12),
                Text(
                  isUploading ? 'Uploading images...' : 'Resizing images...',
                  style: const TextStyle(
                    fontWeight: FontWeight.w500,
                    fontSize: 16,
                  ),
                ),
              ],
            ),
            const SizedBox(height: 8),
            const LinearProgressIndicator(),
          ],
        ),
      ),
    );
  }
}
>>>>>>> 12512314
<|MERGE_RESOLUTION|>--- conflicted
+++ resolved
@@ -1,105 +1,51 @@
-<<<<<<< HEAD
-import 'package:flutter/material.dart';
-
-/// Shows progress during upload and resize operations
-class ResizeProgress extends StatelessWidget {
-  final bool isUploading;
-  final bool isResizing;
-
-  const ResizeProgress({
-    super.key,
-    required this.isUploading,
-    required this.isResizing,
-  });
-
-  @override
-  Widget build(BuildContext context) {
-    if (!isUploading && !isResizing) {
-      return const SizedBox.shrink();
-    }
-
-    return Card(
-      margin: const EdgeInsets.symmetric(vertical: 8),
-      child: Padding(
-        padding: const EdgeInsets.all(16.0),
-        child: Column(
-          crossAxisAlignment: CrossAxisAlignment.start,
-          children: [
-            Row(
-              children: [
-                const SizedBox(
-                  width: 20,
-                  height: 20,
-                  child: CircularProgressIndicator(strokeWidth: 2),
-                ),
-                const SizedBox(width: 12),
-                Text(
-                  isUploading ? 'Uploading images...' : 'Resizing images...',
-                  style: const TextStyle(
-                    fontWeight: FontWeight.w500,
-                    fontSize: 16,
-                  ),
-                ),
-              ],
-            ),
-            const SizedBox(height: 8),
-            const LinearProgressIndicator(),
-          ],
-        ),
-      ),
-    );
-  }
-}
-=======
-import 'package:flutter/material.dart';
-
-/// Shows progress during upload and resize operations
-class ResizeProgress extends StatelessWidget {
-  final bool isUploading;
-  final bool isResizing;
-
-  const ResizeProgress({
-    super.key,
-    required this.isUploading,
-    required this.isResizing,
-  });
-
-  @override
-  Widget build(BuildContext context) {
-    if (!isUploading && !isResizing) {
-      return const SizedBox.shrink();
-    }
-
-    return Card(
-      margin: const EdgeInsets.symmetric(vertical: 8),
-      child: Padding(
-        padding: const EdgeInsets.all(16.0),
-        child: Column(
-          crossAxisAlignment: CrossAxisAlignment.start,
-          children: [
-            Row(
-              children: [
-                const SizedBox(
-                  width: 20,
-                  height: 20,
-                  child: CircularProgressIndicator(strokeWidth: 2),
-                ),
-                const SizedBox(width: 12),
-                Text(
-                  isUploading ? 'Uploading images...' : 'Resizing images...',
-                  style: const TextStyle(
-                    fontWeight: FontWeight.w500,
-                    fontSize: 16,
-                  ),
-                ),
-              ],
-            ),
-            const SizedBox(height: 8),
-            const LinearProgressIndicator(),
-          ],
-        ),
-      ),
-    );
-  }
-}
->>>>>>> 12512314
+import 'package:flutter/material.dart';
+
+/// Shows progress during upload and resize operations
+class ResizeProgress extends StatelessWidget {
+  final bool isUploading;
+  final bool isResizing;
+
+  const ResizeProgress({
+    super.key,
+    required this.isUploading,
+    required this.isResizing,
+  });
+
+  @override
+  Widget build(BuildContext context) {
+    if (!isUploading && !isResizing) {
+      return const SizedBox.shrink();
+    }
+
+    return Card(
+      margin: const EdgeInsets.symmetric(vertical: 8),
+      child: Padding(
+        padding: const EdgeInsets.all(16.0),
+        child: Column(
+          crossAxisAlignment: CrossAxisAlignment.start,
+          children: [
+            Row(
+              children: [
+                const SizedBox(
+                  width: 20,
+                  height: 20,
+                  child: CircularProgressIndicator(strokeWidth: 2),
+                ),
+                const SizedBox(width: 12),
+                Text(
+                  isUploading ? 'Uploading images...' : 'Resizing images...',
+                  style: const TextStyle(
+                    fontWeight: FontWeight.w500,
+                    fontSize: 16,
+                  ),
+                ),
+              ],
+            ),
+            const SizedBox(height: 8),
+            const LinearProgressIndicator(),
+          ],
+        ),
+      ),
+    );
+  }
+}