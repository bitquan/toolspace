import 'package:cloud_functions/cloud_functions.dart';
import 'package:file_picker/file_picker.dart';
import 'package:firebase_auth/firebase_auth.dart';
import 'package:flutter/material.dart';
import 'package:url_launcher/url_launcher.dart';

import '../../billing/billing_service.dart';
import '../../billing/widgets/paywall_guard.dart';
import 'logic/upload_manager.dart';
import 'widgets/image_list.dart';
import 'widgets/image_upload_zone.dart';
import 'widgets/resize_progress.dart';
import '../../billing/billing_service.dart';
import '../../billing/widgets/paywall_guard.dart';

/// Main screen for the Image Resizer tool
class ImageResizerScreen extends StatefulWidget {
  const ImageResizerScreen({super.key});

  @override
  State<ImageResizerScreen> createState() => _ImageResizerScreenState();
}

class _ImageResizerScreenState extends State<ImageResizerScreen> {
  final UploadManager _uploadManager = UploadManager();
  final FirebaseFunctions _functions = FirebaseFunctions.instance;
  final BillingService _billingService = BillingService();

  List<ImageUpload> _images = [];
  bool _isUploading = false;
  bool _isResizing = false;
  List<ResizedImage> _resizedImages = [];

  // Resize settings
  String _selectedPreset = 'medium';
  String _selectedFormat = 'jpeg';
  int? _customWidth;
  int? _customHeight;

  @override
  Widget build(BuildContext context) {
    final theme = Theme.of(context);

<<<<<<< HEAD
    return PaywallGuard(
      billingService: _billingService,
      permission: const ToolPermission(
        toolId: 'image_resizer',
        requiresHeavyOp: true,
=======
    // Calculate max file size and batch size for paywall guard
    final maxFileBytes = _images.isEmpty
        ? null
        : _images.map((img) => img.bytes.length).reduce((a, b) => a > b ? a : b);
    final batchSize = _images.length;

    return PaywallGuard(
      billingService: _billingService,
      permission: ToolPermission(
        toolId: 'image_resizer',
        requiresHeavyOp: true,
        fileSize: maxFileBytes,
        batchSize: batchSize > 0 ? batchSize : null,
>>>>>>> 12512314
      ),
      child: Scaffold(
        backgroundColor: theme.colorScheme.surface,
        appBar: AppBar(
          title: const Text('Image Resizer'),
          backgroundColor: theme.colorScheme.surface,
          elevation: 0,
        ),
        body: Padding(
          padding: const EdgeInsets.all(16.0),
          child: Column(
            crossAxisAlignment: CrossAxisAlignment.stretch,
            children: [
              // Upload zone
              ImageUploadZone(
                onImagesSelected: _pickImages,
                isEnabled: !_isUploading && !_isResizing,
              ),

              const SizedBox(height: 16),

              // Resize settings
              if (_images.isNotEmpty) ...[
                _buildResizeSettings(theme),
                const SizedBox(height: 16),
              ],

              // Progress indicator
              ResizeProgress(
                isUploading: _isUploading,
                isResizing: _isResizing,
              ),

              // Image list
              if (_images.isNotEmpty) ...[
                Text(
                  'Selected Images (${_images.length})',
                  style: theme.textTheme.titleMedium,
                ),
                const SizedBox(height: 8),
                Expanded(
                  child: ImageList(
                    images: _images,
                    onRemove: _removeImage,
                    isEnabled: !_isUploading && !_isResizing,
                  ),
                ),
              ] else if (_resizedImages.isEmpty) ...[
                Expanded(
                  child: Center(
                    child: Column(
                      mainAxisAlignment: MainAxisAlignment.center,
                      children: [
                        Icon(
                          Icons.photo_size_select_large,
                          size: 64,
                          color: Colors.grey.shade400,
                        ),
                        const SizedBox(height: 16),
                        Text(
                          'No images selected',
                          style: theme.textTheme.titleMedium?.copyWith(
                            color: Colors.grey.shade600,
                          ),
                        ),
                        const SizedBox(height: 8),
                        Text(
                          'Upload images to resize them',
                          style: theme.textTheme.bodyMedium?.copyWith(
                            color: Colors.grey.shade600,
                          ),
                        ),
                      ],
                    ),
                  ),
                ),
              ],

              // Resized images results
              if (_resizedImages.isNotEmpty) ...[
                const SizedBox(height: 16),
                Text(
                  'Resized Images (${_resizedImages.length})',
                  style: theme.textTheme.titleMedium,
                ),
                const SizedBox(height: 8),
                Expanded(
                  child: _buildResizedImagesList(),
                ),
              ],

              // Action buttons
              if (_images.isNotEmpty && !_isUploading && !_isResizing)
                Padding(
                  padding: const EdgeInsets.only(top: 16),
                  child: Row(
                    children: [
                      Expanded(
                        child: OutlinedButton(
                          onPressed: _clearImages,
                          child: const Text('Clear All'),
                        ),
                      ),
                      const SizedBox(width: 16),
                      Expanded(
                        child: FilledButton(
                          onPressed: _resizeImages,
                          child: const Text('Resize Images'),
                        ),
                      ),
                    ],
                  ),
                ),
            ],
          ), // Column
        ), // Padding (body)
      ), // Scaffold
    ); // PaywallGuard
  }

  Widget _buildResizeSettings(ThemeData theme) {
    return Card(
      child: Padding(
        padding: const EdgeInsets.all(16.0),
        child: Column(
          crossAxisAlignment: CrossAxisAlignment.start,
          children: [
            Text(
              'Resize Settings',
              style: theme.textTheme.titleMedium,
            ),
            const SizedBox(height: 12),

            // Preset sizes
            Text(
              'Preset Size',
              style: theme.textTheme.bodyMedium?.copyWith(
                fontWeight: FontWeight.w500,
              ),
            ),
            const SizedBox(height: 8),
            Wrap(
              spacing: 8,
              children: [
                ChoiceChip(
                  label: const Text('Thumbnail (150×150)'),
                  selected: _selectedPreset == 'thumbnail',
                  onSelected: (selected) {
                    if (selected) {
                      setState(() {
                        _selectedPreset = 'thumbnail';
                        _customWidth = null;
                        _customHeight = null;
                      });
                    }
                  },
                ),
                ChoiceChip(
                  label: const Text('Small (640×480)'),
                  selected: _selectedPreset == 'small',
                  onSelected: (selected) {
                    if (selected) {
                      setState(() {
                        _selectedPreset = 'small';
                        _customWidth = null;
                        _customHeight = null;
                      });
                    }
                  },
                ),
                ChoiceChip(
                  label: const Text('Medium (1280×720)'),
                  selected: _selectedPreset == 'medium',
                  onSelected: (selected) {
                    if (selected) {
                      setState(() {
                        _selectedPreset = 'medium';
                        _customWidth = null;
                        _customHeight = null;
                      });
                    }
                  },
                ),
                ChoiceChip(
                  label: const Text('Large (1920×1080)'),
                  selected: _selectedPreset == 'large',
                  onSelected: (selected) {
                    if (selected) {
                      setState(() {
                        _selectedPreset = 'large';
                        _customWidth = null;
                        _customHeight = null;
                      });
                    }
                  },
                ),
                ChoiceChip(
                  label: const Text('Custom'),
                  selected: _customWidth != null || _customHeight != null,
                  onSelected: (selected) {
                    if (selected) {
                      _showCustomDimensionsDialog();
                    }
                  },
                ),
              ],
            ),

            const SizedBox(height: 16),

            // Output format
            Text(
              'Output Format',
              style: theme.textTheme.bodyMedium?.copyWith(
                fontWeight: FontWeight.w500,
              ),
            ),
            const SizedBox(height: 8),
            Wrap(
              spacing: 8,
              children: [
                ChoiceChip(
                  label: const Text('JPG'),
                  selected: _selectedFormat == 'jpeg',
                  onSelected: (selected) {
                    if (selected) {
                      setState(() => _selectedFormat = 'jpeg');
                    }
                  },
                ),
                ChoiceChip(
                  label: const Text('PNG'),
                  selected: _selectedFormat == 'png',
                  onSelected: (selected) {
                    if (selected) {
                      setState(() => _selectedFormat = 'png');
                    }
                  },
                ),
                ChoiceChip(
                  label: const Text('WebP'),
                  selected: _selectedFormat == 'webp',
                  onSelected: (selected) {
                    if (selected) {
                      setState(() => _selectedFormat = 'webp');
                    }
                  },
                ),
              ],
            ),
          ],
        ),
      ),
    );
  }

  Widget _buildResizedImagesList() {
    return ListView.builder(
      itemCount: _resizedImages.length,
      itemBuilder: (context, index) {
        final image = _resizedImages[index];
        return Card(
          margin: const EdgeInsets.symmetric(vertical: 4),
          child: ListTile(
            leading: Icon(
              Icons.check_circle,
              color: Colors.green.shade600,
            ),
            title: Text(
              image.originalName,
              style: const TextStyle(fontWeight: FontWeight.w500),
              maxLines: 1,
              overflow: TextOverflow.ellipsis,
            ),
            subtitle: Text(
                '${image.dimensions.width}×${image.dimensions.height} • ${_formatBytes(image.size)}'),
            trailing: IconButton(
              icon: const Icon(Icons.download),
              onPressed: () => _downloadImage(image.downloadUrl),
              tooltip: 'Download',
            ),
          ),
        );
      },
    );
  }

  Future<void> _pickImages() async {
    try {
      final result = await FilePicker.platform.pickFiles(
        type: FileType.image,
        allowMultiple: true,
        withData: true,
      );

      if (result != null && result.files.isNotEmpty) {
        final newImages = result.files
            .where((file) => file.bytes != null)
            .map((file) => ImageUpload.fromBytes(
                  bytes: file.bytes!,
                  name: file.name,
                ))
            .toList();

        // Validate file count
        if (_images.length + newImages.length > 10) {
          _showErrorSnackBar('Maximum 10 images allowed');
          return;
        }

        // Validate all files
        final invalidFiles = newImages.where((file) => !file.isValid).toList();
        if (invalidFiles.isNotEmpty) {
          _showErrorSnackBar('Some files are invalid or exceed 20MB limit');
          return;
        }

        setState(() {
          _images.addAll(newImages);
          _resizedImages = []; // Clear previous results
        });
      }
    } catch (e) {
      _showErrorSnackBar('Failed to pick images: $e');
    }
  }

  void _removeImage(int index) {
    setState(() {
      _images.removeAt(index);
    });
  }

  void _clearImages() {
    setState(() {
      _images = [];
      _resizedImages = [];
    });
  }

  Future<void> _resizeImages() async {
    final user = FirebaseAuth.instance.currentUser;
    if (user == null) {
      _showErrorSnackBar('Please sign in to resize images');
      return;
    }

    setState(() {
      _isUploading = true;
      _resizedImages = [];
    });

    try {
      // Upload images
      final filePaths = await _uploadManager.uploadMultipleFiles(_images);

      setState(() {
        _isUploading = false;
        _isResizing = true;
      });

      // Resize images
      final requestData = {
        'files': filePaths,
        'format': _selectedFormat,
      };

      // Add preset or custom dimensions
      if (_customWidth != null || _customHeight != null) {
        if (_customWidth != null) requestData['customWidth'] = _customWidth!;
        if (_customHeight != null) requestData['customHeight'] = _customHeight!;
      } else {
        requestData['preset'] = _selectedPreset;
      }

      final result = await _functions.httpsCallable('resizeImages').call(
            requestData,
          );

      final results =
          (result.data['results'] as List).map((r) => ResizedImage.fromJson(r)).toList();

      setState(() {
        _isResizing = false;
        _resizedImages = results;
        _images = []; // Clear uploaded images
      });

      // Track heavy operation (one per image resized)
      for (var i = 0; i < results.length; i++) {
        await _billingService.trackHeavyOp();
      }

      _showSuccessSnackBar('Images resized successfully!');
    } catch (e) {
      setState(() {
        _isUploading = false;
        _isResizing = false;
      });
      _showErrorSnackBar('Failed to resize images: $e');
    }
  }

  Future<void> _downloadImage(String url) async {
    try {
      final uri = Uri.parse(url);
      if (await canLaunchUrl(uri)) {
        await launchUrl(uri, mode: LaunchMode.externalApplication);
      } else {
        _showErrorSnackBar('Could not open download URL');
      }
    } catch (e) {
      _showErrorSnackBar('Failed to download: $e');
    }
  }

  void _showCustomDimensionsDialog() {
    final widthController = TextEditingController(text: _customWidth?.toString() ?? '');
    final heightController = TextEditingController(text: _customHeight?.toString() ?? '');

    showDialog(
      context: context,
      builder: (context) => AlertDialog(
        title: const Text('Custom Dimensions'),
        content: Column(
          mainAxisSize: MainAxisSize.min,
          children: [
            TextField(
              controller: widthController,
              decoration: const InputDecoration(
                labelText: 'Width (px)',
                hintText: 'Leave empty to maintain aspect ratio',
              ),
              keyboardType: TextInputType.number,
            ),
            const SizedBox(height: 16),
            TextField(
              controller: heightController,
              decoration: const InputDecoration(
                labelText: 'Height (px)',
                hintText: 'Leave empty to maintain aspect ratio',
              ),
              keyboardType: TextInputType.number,
            ),
          ],
        ),
        actions: [
          TextButton(
            onPressed: () => Navigator.pop(context),
            child: const Text('Cancel'),
          ),
          FilledButton(
            onPressed: () {
              final width = int.tryParse(widthController.text);
              final height = int.tryParse(heightController.text);

              if (width == null && height == null) {
                _showErrorSnackBar('Please enter at least one dimension');
                return;
              }

              setState(() {
                _customWidth = width;
                _customHeight = height;
                _selectedPreset = '';
              });

              Navigator.pop(context);
            },
            child: const Text('Apply'),
          ),
        ],
      ),
    );
  }

  void _showErrorSnackBar(String message) {
    ScaffoldMessenger.of(context).showSnackBar(
      SnackBar(
        content: Text(message),
        backgroundColor: Colors.red,
      ),
    );
  }

  void _showSuccessSnackBar(String message) {
    ScaffoldMessenger.of(context).showSnackBar(
      SnackBar(
        content: Text(message),
        backgroundColor: Colors.green,
      ),
    );
  }

  String _formatBytes(int bytes) {
    if (bytes < 1024) return '$bytes B';
    if (bytes < 1024 * 1024) {
      return '${(bytes / 1024).toStringAsFixed(1)} KB';
    }
    return '${(bytes / (1024 * 1024)).toStringAsFixed(1)} MB';
  }
}

/// Represents a resized image result
class ResizedImage {
  final String originalName;
  final String downloadUrl;
  final int size;
  final ImageDimensions dimensions;

  ResizedImage({
    required this.originalName,
    required this.downloadUrl,
    required this.size,
    required this.dimensions,
  });

  factory ResizedImage.fromJson(Map<String, dynamic> json) {
    return ResizedImage(
      originalName: json['originalName'] as String,
      downloadUrl: json['downloadUrl'] as String,
      size: json['size'] as int,
      dimensions: ImageDimensions.fromJson(json['dimensions']),
    );
  }
}

/// Represents image dimensions
class ImageDimensions {
  final int width;
  final int height;

  ImageDimensions({required this.width, required this.height});

  factory ImageDimensions.fromJson(Map<String, dynamic> json) {
    return ImageDimensions(
      width: json['width'] as int,
      height: json['height'] as int,
    );
  }
}<|MERGE_RESOLUTION|>--- conflicted
+++ resolved
@@ -41,13 +41,6 @@
   Widget build(BuildContext context) {
     final theme = Theme.of(context);
 
-<<<<<<< HEAD
-    return PaywallGuard(
-      billingService: _billingService,
-      permission: const ToolPermission(
-        toolId: 'image_resizer',
-        requiresHeavyOp: true,
-=======
     // Calculate max file size and batch size for paywall guard
     final maxFileBytes = _images.isEmpty
         ? null
@@ -61,7 +54,6 @@
         requiresHeavyOp: true,
         fileSize: maxFileBytes,
         batchSize: batchSize > 0 ? batchSize : null,
->>>>>>> 12512314
       ),
       child: Scaffold(
         backgroundColor: theme.colorScheme.surface,
