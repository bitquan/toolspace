--- conflicted
+++ resolved
@@ -6,12 +6,7 @@
 import '../../billing/billing_service.dart';
 import '../../billing/widgets/paywall_guard.dart';
 import 'logic/pdf_exporter.dart';
-<<<<<<< HEAD
-import '../../billing/billing_service.dart';
-import '../../billing/widgets/paywall_guard.dart';
-=======
 import 'widgets/export_options_dialog.dart';
->>>>>>> 12512314
 
 class MdToPdfScreen extends StatefulWidget {
   const MdToPdfScreen({super.key});
@@ -189,13 +184,6 @@
   Widget build(BuildContext context) {
     final theme = Theme.of(context);
 
-<<<<<<< HEAD
-    return PaywallGuard(
-      billingService: _billingService,
-      permission: const ToolPermission(
-        toolId: 'md_to_pdf',
-        requiresHeavyOp: true,
-=======
     // Calculate file size (markdown content size in bytes)
     final markdownBytes = _markdownController.text.length;
 
@@ -205,7 +193,6 @@
         toolId: 'md_to_pdf',
         requiresHeavyOp: true,
         fileSize: markdownBytes > 0 ? markdownBytes : null,
->>>>>>> 12512314
       ),
       child: Scaffold(
         appBar: AppBar(
