import 'package:cloud_functions/cloud_functions.dart';
import 'package:file_picker/file_picker.dart';
import 'package:firebase_auth/firebase_auth.dart';
import 'package:flutter/material.dart';
import 'package:flutter/services.dart';

import '../../billing/billing_service.dart';
import '../../billing/widgets/paywall_guard.dart';
import 'logic/upload_manager.dart';
import 'widgets/file_list.dart';
import 'widgets/file_upload_zone.dart';
import 'widgets/merge_progress.dart';
<<<<<<< HEAD
import '../../billing/billing_service.dart';
import '../../billing/widgets/paywall_guard.dart';
=======
import 'widgets/quota_banner.dart';
>>>>>>> 12512314

/// Main screen for the File Merger tool
class FileMergerScreen extends StatefulWidget {
  const FileMergerScreen({super.key});

  @override
  State<FileMergerScreen> createState() => _FileMergerScreenState();
}

class _FileMergerScreenState extends State<FileMergerScreen> {
  final UploadManager _uploadManager = UploadManager();
  final FirebaseFunctions _functions = FirebaseFunctions.instance;
  final BillingService _billingService = BillingService();

  final List<FileUpload> _files = [];
  bool _isUploading = false;
  bool _isMerging = false;
  String? _downloadUrl;
  QuotaStatus? _quotaStatus;

  @override
  void initState() {
    super.initState();
    _loadQuotaStatus();
  }

  Future<void> _loadQuotaStatus() async {
    try {
      final result = await _functions.httpsCallable('getQuotaStatus').call();
      setState(() {
        _quotaStatus = QuotaStatus.fromMap(result.data);
      });
    } catch (e) {
      print('Failed to load quota status: $e');
    }
  }

  Future<void> _pickFiles() async {
    try {
      final result = await FilePicker.platform.pickFiles(
        allowMultiple: true,
        type: FileType.custom,
        allowedExtensions: ['pdf', 'png', 'jpg', 'jpeg'],
        withData: true,
      );

      if (result != null) {
        final newFiles = result.files
            .where((file) => file.bytes != null)
            .map((file) => FileUpload.fromBytes(
                  bytes: file.bytes!,
                  name: file.name,
                  contentType: FileUpload.inferContentType(file.name),
                ))
            .where((file) => file.isValid)
            .toList();

        setState(() {
          _files.addAll(newFiles);
        });

        // Show error for invalid files
        final invalidCount = result.files.length - newFiles.length;
        if (invalidCount > 0) {
          _showErrorSnackBar(
            '$invalidCount file(s) were invalid or too large (max 10MB)',
          );
        }
      }
    } catch (e) {
      _showErrorSnackBar('Failed to pick files: $e');
    }
  }

  void _removeFile(int index) {
    setState(() {
      _files.removeAt(index);
    });
  }

  void _reorderFiles(int oldIndex, int newIndex) {
    setState(() {
      if (newIndex > oldIndex) {
        newIndex -= 1;
      }
      final item = _files.removeAt(oldIndex);
      _files.insert(newIndex, item);
    });
  }

  Future<void> _mergeFiles() async {
    if (_files.isEmpty) {
      _showErrorSnackBar('Please add files to merge');
      return;
    }

    if (FirebaseAuth.instance.currentUser == null) {
      _showErrorSnackBar('Please sign in to merge files');
      return;
    }

    // Check quota
    if (_quotaStatus != null && !_quotaStatus!.isPro && _quotaStatus!.mergesRemaining <= 0) {
      _showErrorSnackBar('Free quota exceeded. Please upgrade to Pro.');
      return;
    }

    setState(() {
      _isUploading = true;
      _downloadUrl = null;
    });

    try {
      // Upload files
      final filePaths = await _uploadManager.uploadMultipleFiles(_files);

      setState(() {
        _isUploading = false;
        _isMerging = true;
      });

      // Merge files
      final result = await _functions.httpsCallable('mergePdfs').call({
        'files': filePaths,
      });

      setState(() {
        _isMerging = false;
        _downloadUrl = result.data['downloadUrl'];
      });

      // Track heavy operation
      await _billingService.trackHeavyOp();

      // Refresh quota status
      await _loadQuotaStatus();

      _showSuccessSnackBar('Files merged successfully!');
    } catch (e) {
      setState(() {
        _isUploading = false;
        _isMerging = false;
      });
      _showErrorSnackBar('Failed to merge files: $e');
    }
  }

  void _copyLink() {
    if (_downloadUrl != null) {
      Clipboard.setData(ClipboardData(text: _downloadUrl!));
      _showSuccessSnackBar('Download link copied to clipboard');
    }
  }

  void _showErrorSnackBar(String message) {
    ScaffoldMessenger.of(context).showSnackBar(
      SnackBar(
        content: Text(message),
        backgroundColor: Colors.red,
      ),
    );
  }

  void _showSuccessSnackBar(String message) {
    ScaffoldMessenger.of(context).showSnackBar(
      SnackBar(
        content: Text(message),
        backgroundColor: Colors.green,
      ),
    );
  }

  @override
  Widget build(BuildContext context) {
<<<<<<< HEAD
    return PaywallGuard(
      billingService: _billingService,
      permission: const ToolPermission(
        toolId: 'file_merger',
        requiresHeavyOp: true,
=======
    // Calculate max file size and batch size for paywall guard
    final maxFileBytes =
        _files.isEmpty ? null : _files.map((f) => f.bytes.length).reduce((a, b) => a > b ? a : b);
    final batchSize = _files.length;

    return PaywallGuard(
      billingService: _billingService,
      permission: ToolPermission(
        toolId: 'file_merger',
        requiresHeavyOp: true,
        fileSize: maxFileBytes,
        batchSize: batchSize > 0 ? batchSize : null,
>>>>>>> 12512314
      ),
      child: Scaffold(
        appBar: AppBar(
          title: const Text('File Merger'),
          backgroundColor: Theme.of(context).colorScheme.inversePrimary,
        ),
        body: Column(
          children: [
            // Quota banner
<<<<<<< HEAD
            if (_quotaStatus != null &&
                !_quotaStatus!.isPro &&
                _quotaStatus!.mergesRemaining <= 0)
=======
            if (_quotaStatus != null && !_quotaStatus!.isPro && _quotaStatus!.mergesRemaining <= 0)
>>>>>>> 12512314
              QuotaBanner(quotaStatus: _quotaStatus!),

            Expanded(
              child: Padding(
                padding: const EdgeInsets.all(16.0),
                child: Column(
                  crossAxisAlignment: CrossAxisAlignment.stretch,
                  children: [
                    // Upload zone
                    FileUploadZone(
                      onFilesSelected: _pickFiles,
                      isEnabled: !_isUploading && !_isMerging,
                    ),

                    const SizedBox(height: 16),

                    // File list
                    if (_files.isNotEmpty) ...[
                      Text(
                        'Files to Merge (${_files.length})',
                        style: Theme.of(context).textTheme.titleMedium,
<<<<<<< HEAD
                      ),
                      const SizedBox(height: 8),
                      Expanded(
                        child: FileList(
                          files: _files,
                          onRemove: _removeFile,
                          onReorder: _reorderFiles,
                          isEnabled: !_isUploading && !_isMerging,
                        ),
                      ),
=======
                      ),
                      const SizedBox(height: 8),
                      Expanded(
                        child: FileList(
                          files: _files,
                          onRemove: _removeFile,
                          onReorder: _reorderFiles,
                          isEnabled: !_isUploading && !_isMerging,
                        ),
                      ),
>>>>>>> 12512314
                    ] else ...[
                      const Expanded(
                        child: Center(
                          child: Column(
                            mainAxisAlignment: MainAxisAlignment.center,
                            children: [
                              Icon(
                                Icons.file_copy_outlined,
                                size: 64,
                                color: Colors.grey,
                              ),
                              SizedBox(height: 16),
                              Text(
                                'No files selected',
                                style: TextStyle(
                                  fontSize: 18,
                                  color: Colors.grey,
                                ),
                              ),
                              SizedBox(height: 8),
                              Text(
                                'Tap the upload zone above to add PDF or image files',
                                style: TextStyle(color: Colors.grey),
                                textAlign: TextAlign.center,
                              ),
                            ],
                          ),
                        ),
                      ),
                    ],

                    const SizedBox(height: 16),

                    // Progress indicator
                    if (_isUploading || _isMerging)
                      MergeProgress(
                        isUploading: _isUploading,
                        isMerging: _isMerging,
                      ),

                    // Download section
                    if (_downloadUrl != null) ...[
                      Container(
                        padding: const EdgeInsets.all(16),
                        decoration: BoxDecoration(
                          color: Colors.green.shade50,
                          borderRadius: BorderRadius.circular(8),
                          border: Border.all(color: Colors.green.shade200),
                        ),
                        child: Column(
                          crossAxisAlignment: CrossAxisAlignment.stretch,
                          children: [
                            const Row(
                              children: [
                                Icon(Icons.check_circle, color: Colors.green),
                                SizedBox(width: 8),
                                Text(
                                  'Merge Complete',
                                  style: TextStyle(
                                    fontWeight: FontWeight.bold,
                                    fontSize: 16,
                                  ),
                                ),
                              ],
                            ),
                            const SizedBox(height: 8),
                            Row(
                              children: [
                                Expanded(
                                  child: ElevatedButton.icon(
                                    onPressed: () => _launchUrl(_downloadUrl!),
                                    icon: const Icon(Icons.download),
                                    label: const Text('Download PDF'),
                                  ),
                                ),
                                const SizedBox(width: 8),
                                ElevatedButton.icon(
                                  onPressed: _copyLink,
                                  icon: const Icon(Icons.copy),
                                  label: const Text('Copy Link'),
                                  style: ElevatedButton.styleFrom(
                                    backgroundColor: Colors.grey.shade100,
                                  ),
                                ),
                              ],
                            ),
                          ],
                        ),
                      ),
                    ],

                    const SizedBox(height: 16),

                    // Merge button
                    ElevatedButton(
                      onPressed:
<<<<<<< HEAD
                          _files.isNotEmpty && !_isUploading && !_isMerging
                              ? _mergeFiles
                              : null,
=======
                          _files.isNotEmpty && !_isUploading && !_isMerging ? _mergeFiles : null,
>>>>>>> 12512314
                      style: ElevatedButton.styleFrom(
                        padding: const EdgeInsets.symmetric(vertical: 16),
                        backgroundColor: Theme.of(context).primaryColor,
                        foregroundColor: Colors.white,
                      ),
                      child: Text(
                        _isUploading
                            ? 'Uploading...'
                            : _isMerging
                                ? 'Merging...'
                                : 'Merge Files',
                        style: const TextStyle(fontSize: 16),
                      ),
                    ),

                    // Quota status
                    if (_quotaStatus != null) ...[
                      const SizedBox(height: 8),
                      Text(
                        _quotaStatus!.isPro
                            ? 'Pro account: Unlimited merges'
                            : 'Free: ${_quotaStatus!.mergesRemaining} merges remaining',
                        style: Theme.of(context).textTheme.bodySmall,
                        textAlign: TextAlign.center,
                      ),
                    ],
                  ],
                ),
              ),
            ),
          ],
        ),
      ), // Scaffold
    ); // PaywallGuard
  }

  void _launchUrl(String url) async {
    // For web, we can use html.window.open
    // For mobile, use url_launcher package
    // This is a placeholder implementation
    print('Would open URL: $url');
    _showSuccessSnackBar('Download started');
  }
}

/// Quota status model
class QuotaStatus {
  final int mergesUsed;
  final int mergesRemaining;
  final bool isPro;

  const QuotaStatus({
    required this.mergesUsed,
    required this.mergesRemaining,
    required this.isPro,
  });

  factory QuotaStatus.fromMap(Map<String, dynamic> map) {
    return QuotaStatus(
      mergesUsed: map['mergesUsed'] ?? 0,
      mergesRemaining: map['mergesRemaining'] ?? 0,
      isPro: map['isPro'] ?? false,
    );
  }
}<|MERGE_RESOLUTION|>--- conflicted
+++ resolved
@@ -10,12 +10,7 @@
 import 'widgets/file_list.dart';
 import 'widgets/file_upload_zone.dart';
 import 'widgets/merge_progress.dart';
-<<<<<<< HEAD
-import '../../billing/billing_service.dart';
-import '../../billing/widgets/paywall_guard.dart';
-=======
 import 'widgets/quota_banner.dart';
->>>>>>> 12512314
 
 /// Main screen for the File Merger tool
 class FileMergerScreen extends StatefulWidget {
@@ -190,13 +185,6 @@
 
   @override
   Widget build(BuildContext context) {
-<<<<<<< HEAD
-    return PaywallGuard(
-      billingService: _billingService,
-      permission: const ToolPermission(
-        toolId: 'file_merger',
-        requiresHeavyOp: true,
-=======
     // Calculate max file size and batch size for paywall guard
     final maxFileBytes =
         _files.isEmpty ? null : _files.map((f) => f.bytes.length).reduce((a, b) => a > b ? a : b);
@@ -209,7 +197,6 @@
         requiresHeavyOp: true,
         fileSize: maxFileBytes,
         batchSize: batchSize > 0 ? batchSize : null,
->>>>>>> 12512314
       ),
       child: Scaffold(
         appBar: AppBar(
@@ -219,13 +206,7 @@
         body: Column(
           children: [
             // Quota banner
-<<<<<<< HEAD
-            if (_quotaStatus != null &&
-                !_quotaStatus!.isPro &&
-                _quotaStatus!.mergesRemaining <= 0)
-=======
             if (_quotaStatus != null && !_quotaStatus!.isPro && _quotaStatus!.mergesRemaining <= 0)
->>>>>>> 12512314
               QuotaBanner(quotaStatus: _quotaStatus!),
 
             Expanded(
@@ -247,7 +228,6 @@
                       Text(
                         'Files to Merge (${_files.length})',
                         style: Theme.of(context).textTheme.titleMedium,
-<<<<<<< HEAD
                       ),
                       const SizedBox(height: 8),
                       Expanded(
@@ -258,18 +238,6 @@
                           isEnabled: !_isUploading && !_isMerging,
                         ),
                       ),
-=======
-                      ),
-                      const SizedBox(height: 8),
-                      Expanded(
-                        child: FileList(
-                          files: _files,
-                          onRemove: _removeFile,
-                          onReorder: _reorderFiles,
-                          isEnabled: !_isUploading && !_isMerging,
-                        ),
-                      ),
->>>>>>> 12512314
                     ] else ...[
                       const Expanded(
                         child: Center(
@@ -366,13 +334,7 @@
                     // Merge button
                     ElevatedButton(
                       onPressed:
-<<<<<<< HEAD
-                          _files.isNotEmpty && !_isUploading && !_isMerging
-                              ? _mergeFiles
-                              : null,
-=======
                           _files.isNotEmpty && !_isUploading && !_isMerging ? _mergeFiles : null,
->>>>>>> 12512314
                       style: ElevatedButton.styleFrom(
                         padding: const EdgeInsets.symmetric(vertical: 16),
                         backgroundColor: Theme.of(context).primaryColor,
