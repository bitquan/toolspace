<<<<<<< HEAD
import 'dart:math';

/// Character sets for password generation
class CharacterSets {
  static const uppercase = 'ABCDEFGHIJKLMNOPQRSTUVWXYZ';
  static const lowercase = 'abcdefghijklmnopqrstuvwxyz';
  static const digits = '0123456789';
  static const symbols = '!@#\$%^&*()_+-=[]{}|;:,.<>?';

  // Ambiguous characters that can be confused
  static const ambiguousChars = '0O1lI';
}

/// Configuration for password generation
class PasswordConfig {
  final int length;
  final bool includeUppercase;
  final bool includeLowercase;
  final bool includeDigits;
  final bool includeSymbols;
  final bool avoidAmbiguous;

  const PasswordConfig({
    required this.length,
    this.includeUppercase = true,
    this.includeLowercase = true,
    this.includeDigits = true,
    this.includeSymbols = true,
    this.avoidAmbiguous = false,
  });

  /// Get the character set based on the configuration
  String getCharacterSet() {
    var charset = '';

    if (includeUppercase) charset += CharacterSets.uppercase;
    if (includeLowercase) charset += CharacterSets.lowercase;
    if (includeDigits) charset += CharacterSets.digits;
    if (includeSymbols) charset += CharacterSets.symbols;

    if (avoidAmbiguous && charset.isNotEmpty) {
      for (var char in CharacterSets.ambiguousChars.split('')) {
        charset = charset.replaceAll(char, '');
      }
    }

    return charset;
  }

  /// Check if the configuration is valid
  bool isValid() {
    return length >= 8 &&
        length <= 128 &&
        (includeUppercase ||
            includeLowercase ||
            includeDigits ||
            includeSymbols);
  }

  /// Get validation error message
  String? getValidationError() {
    if (length < 8) return 'Password length must be at least 8 characters';
    if (length > 128) return 'Password length must be at most 128 characters';
    if (!includeUppercase &&
        !includeLowercase &&
        !includeDigits &&
        !includeSymbols) {
      return 'At least one character set must be selected';
    }
    return null;
  }
}

/// Password generator utility
class PasswordGenerator {
  static final Random _random = Random.secure();

  /// Generate a single password based on the configuration
  static String generate(PasswordConfig config) {
    if (!config.isValid()) {
      throw ArgumentError(config.getValidationError());
    }

    final charset = config.getCharacterSet();
    if (charset.isEmpty) {
      throw ArgumentError('Character set is empty');
    }

    final buffer = StringBuffer();
    for (var i = 0; i < config.length; i++) {
      final randomIndex = _random.nextInt(charset.length);
      buffer.write(charset[randomIndex]);
    }

    return buffer.toString();
  }

  /// Generate multiple passwords
  static List<String> generateBatch(PasswordConfig config, {int count = 20}) {
    return List.generate(count, (_) => generate(config));
  }

  /// Calculate Shannon entropy for a password
  /// Returns entropy in bits
  static double calculateEntropy(String password) {
    if (password.isEmpty) return 0.0;

    // Count frequency of each character
    final frequency = <String, int>{};
    for (var char in password.split('')) {
      frequency[char] = (frequency[char] ?? 0) + 1;
    }

    // Calculate Shannon entropy
    double entropy = 0.0;
    final length = password.length;

    for (var count in frequency.values) {
      final probability = count / length;
      entropy -= probability * (log(probability) / ln2);
    }

    return entropy * length;
  }

  /// Calculate entropy based on character set and length
  /// This is the more common approach for password strength
  static double calculateCharsetEntropy(PasswordConfig config) {
    final charset = config.getCharacterSet();
    if (charset.isEmpty) return 0.0;

    // Entropy = log2(charset_size) * length
    return (log(charset.length) / ln2) * config.length;
  }

  /// Get password strength based on entropy
  /// Returns: weak, moderate, strong, very strong
  static String getStrengthLabel(double entropy) {
    if (entropy < 40) return 'weak';
    if (entropy < 60) return 'moderate';
    if (entropy < 80) return 'strong';
    return 'very strong';
  }

  /// Get strength score (0-100)
  static int getStrengthScore(double entropy) {
    // Map entropy to 0-100 scale
    // Very strong passwords typically have 80+ bits of entropy
    final score = (entropy / 100 * 100).clamp(0, 100).round();
    return score;
  }
}
=======
import 'dart:math';

/// Character sets for password generation
class CharacterSets {
  static const uppercase = 'ABCDEFGHIJKLMNOPQRSTUVWXYZ';
  static const lowercase = 'abcdefghijklmnopqrstuvwxyz';
  static const digits = '0123456789';
  static const symbols = '!@#\$%^&*()_+-=[]{}|;:,.<>?';

  // Ambiguous characters that can be confused
  static const ambiguousChars = '0O1lI';
}

/// Configuration for password generation
class PasswordConfig {
  final int length;
  final bool includeUppercase;
  final bool includeLowercase;
  final bool includeDigits;
  final bool includeSymbols;
  final bool avoidAmbiguous;

  const PasswordConfig({
    required this.length,
    this.includeUppercase = true,
    this.includeLowercase = true,
    this.includeDigits = true,
    this.includeSymbols = true,
    this.avoidAmbiguous = false,
  });

  /// Get the character set based on the configuration
  String getCharacterSet() {
    var charset = '';

    if (includeUppercase) charset += CharacterSets.uppercase;
    if (includeLowercase) charset += CharacterSets.lowercase;
    if (includeDigits) charset += CharacterSets.digits;
    if (includeSymbols) charset += CharacterSets.symbols;

    if (avoidAmbiguous && charset.isNotEmpty) {
      for (var char in CharacterSets.ambiguousChars.split('')) {
        charset = charset.replaceAll(char, '');
      }
    }

    return charset;
  }

  /// Check if the configuration is valid
  bool isValid() {
    return length >= 8 &&
        length <= 128 &&
        (includeUppercase ||
            includeLowercase ||
            includeDigits ||
            includeSymbols);
  }

  /// Get validation error message
  String? getValidationError() {
    if (length < 8) return 'Password length must be at least 8 characters';
    if (length > 128) return 'Password length must be at most 128 characters';
    if (!includeUppercase &&
        !includeLowercase &&
        !includeDigits &&
        !includeSymbols) {
      return 'At least one character set must be selected';
    }
    return null;
  }
}

/// Password generator utility
class PasswordGenerator {
  static final Random _random = Random.secure();

  /// Generate a single password based on the configuration
  static String generate(PasswordConfig config) {
    if (!config.isValid()) {
      throw ArgumentError(config.getValidationError());
    }

    final charset = config.getCharacterSet();
    if (charset.isEmpty) {
      throw ArgumentError('Character set is empty');
    }

    final buffer = StringBuffer();
    for (var i = 0; i < config.length; i++) {
      final randomIndex = _random.nextInt(charset.length);
      buffer.write(charset[randomIndex]);
    }

    return buffer.toString();
  }

  /// Generate multiple passwords
  static List<String> generateBatch(PasswordConfig config, {int count = 20}) {
    return List.generate(count, (_) => generate(config));
  }

  /// Calculate Shannon entropy for a password
  /// Returns entropy in bits
  static double calculateEntropy(String password) {
    if (password.isEmpty) return 0.0;

    // Count frequency of each character
    final frequency = <String, int>{};
    for (var char in password.split('')) {
      frequency[char] = (frequency[char] ?? 0) + 1;
    }

    // Calculate Shannon entropy
    double entropy = 0.0;
    final length = password.length;

    for (var count in frequency.values) {
      final probability = count / length;
      entropy -= probability * (log(probability) / ln2);
    }

    return entropy * length;
  }

  /// Calculate entropy based on character set and length
  /// This is the more common approach for password strength
  static double calculateCharsetEntropy(PasswordConfig config) {
    final charset = config.getCharacterSet();
    if (charset.isEmpty) return 0.0;

    // Entropy = log2(charset_size) * length
    return (log(charset.length) / ln2) * config.length;
  }

  /// Get password strength based on entropy
  /// Returns: weak, moderate, strong, very strong
  static String getStrengthLabel(double entropy) {
    if (entropy < 40) return 'weak';
    if (entropy < 60) return 'moderate';
    if (entropy < 80) return 'strong';
    return 'very strong';
  }

  /// Get strength score (0-100)
  static int getStrengthScore(double entropy) {
    // Map entropy to 0-100 scale
    // Very strong passwords typically have 80+ bits of entropy
    final score = (entropy / 100 * 100).clamp(0, 100).round();
    return score;
  }
}
>>>>>>> 12512314
<|MERGE_RESOLUTION|>--- conflicted
+++ resolved
@@ -1,307 +1,152 @@
-<<<<<<< HEAD
-import 'dart:math';
-
-/// Character sets for password generation
-class CharacterSets {
-  static const uppercase = 'ABCDEFGHIJKLMNOPQRSTUVWXYZ';
-  static const lowercase = 'abcdefghijklmnopqrstuvwxyz';
-  static const digits = '0123456789';
-  static const symbols = '!@#\$%^&*()_+-=[]{}|;:,.<>?';
-
-  // Ambiguous characters that can be confused
-  static const ambiguousChars = '0O1lI';
-}
-
-/// Configuration for password generation
-class PasswordConfig {
-  final int length;
-  final bool includeUppercase;
-  final bool includeLowercase;
-  final bool includeDigits;
-  final bool includeSymbols;
-  final bool avoidAmbiguous;
-
-  const PasswordConfig({
-    required this.length,
-    this.includeUppercase = true,
-    this.includeLowercase = true,
-    this.includeDigits = true,
-    this.includeSymbols = true,
-    this.avoidAmbiguous = false,
-  });
-
-  /// Get the character set based on the configuration
-  String getCharacterSet() {
-    var charset = '';
-
-    if (includeUppercase) charset += CharacterSets.uppercase;
-    if (includeLowercase) charset += CharacterSets.lowercase;
-    if (includeDigits) charset += CharacterSets.digits;
-    if (includeSymbols) charset += CharacterSets.symbols;
-
-    if (avoidAmbiguous && charset.isNotEmpty) {
-      for (var char in CharacterSets.ambiguousChars.split('')) {
-        charset = charset.replaceAll(char, '');
-      }
-    }
-
-    return charset;
-  }
-
-  /// Check if the configuration is valid
-  bool isValid() {
-    return length >= 8 &&
-        length <= 128 &&
-        (includeUppercase ||
-            includeLowercase ||
-            includeDigits ||
-            includeSymbols);
-  }
-
-  /// Get validation error message
-  String? getValidationError() {
-    if (length < 8) return 'Password length must be at least 8 characters';
-    if (length > 128) return 'Password length must be at most 128 characters';
-    if (!includeUppercase &&
-        !includeLowercase &&
-        !includeDigits &&
-        !includeSymbols) {
-      return 'At least one character set must be selected';
-    }
-    return null;
-  }
-}
-
-/// Password generator utility
-class PasswordGenerator {
-  static final Random _random = Random.secure();
-
-  /// Generate a single password based on the configuration
-  static String generate(PasswordConfig config) {
-    if (!config.isValid()) {
-      throw ArgumentError(config.getValidationError());
-    }
-
-    final charset = config.getCharacterSet();
-    if (charset.isEmpty) {
-      throw ArgumentError('Character set is empty');
-    }
-
-    final buffer = StringBuffer();
-    for (var i = 0; i < config.length; i++) {
-      final randomIndex = _random.nextInt(charset.length);
-      buffer.write(charset[randomIndex]);
-    }
-
-    return buffer.toString();
-  }
-
-  /// Generate multiple passwords
-  static List<String> generateBatch(PasswordConfig config, {int count = 20}) {
-    return List.generate(count, (_) => generate(config));
-  }
-
-  /// Calculate Shannon entropy for a password
-  /// Returns entropy in bits
-  static double calculateEntropy(String password) {
-    if (password.isEmpty) return 0.0;
-
-    // Count frequency of each character
-    final frequency = <String, int>{};
-    for (var char in password.split('')) {
-      frequency[char] = (frequency[char] ?? 0) + 1;
-    }
-
-    // Calculate Shannon entropy
-    double entropy = 0.0;
-    final length = password.length;
-
-    for (var count in frequency.values) {
-      final probability = count / length;
-      entropy -= probability * (log(probability) / ln2);
-    }
-
-    return entropy * length;
-  }
-
-  /// Calculate entropy based on character set and length
-  /// This is the more common approach for password strength
-  static double calculateCharsetEntropy(PasswordConfig config) {
-    final charset = config.getCharacterSet();
-    if (charset.isEmpty) return 0.0;
-
-    // Entropy = log2(charset_size) * length
-    return (log(charset.length) / ln2) * config.length;
-  }
-
-  /// Get password strength based on entropy
-  /// Returns: weak, moderate, strong, very strong
-  static String getStrengthLabel(double entropy) {
-    if (entropy < 40) return 'weak';
-    if (entropy < 60) return 'moderate';
-    if (entropy < 80) return 'strong';
-    return 'very strong';
-  }
-
-  /// Get strength score (0-100)
-  static int getStrengthScore(double entropy) {
-    // Map entropy to 0-100 scale
-    // Very strong passwords typically have 80+ bits of entropy
-    final score = (entropy / 100 * 100).clamp(0, 100).round();
-    return score;
-  }
-}
-=======
-import 'dart:math';
-
-/// Character sets for password generation
-class CharacterSets {
-  static const uppercase = 'ABCDEFGHIJKLMNOPQRSTUVWXYZ';
-  static const lowercase = 'abcdefghijklmnopqrstuvwxyz';
-  static const digits = '0123456789';
-  static const symbols = '!@#\$%^&*()_+-=[]{}|;:,.<>?';
-
-  // Ambiguous characters that can be confused
-  static const ambiguousChars = '0O1lI';
-}
-
-/// Configuration for password generation
-class PasswordConfig {
-  final int length;
-  final bool includeUppercase;
-  final bool includeLowercase;
-  final bool includeDigits;
-  final bool includeSymbols;
-  final bool avoidAmbiguous;
-
-  const PasswordConfig({
-    required this.length,
-    this.includeUppercase = true,
-    this.includeLowercase = true,
-    this.includeDigits = true,
-    this.includeSymbols = true,
-    this.avoidAmbiguous = false,
-  });
-
-  /// Get the character set based on the configuration
-  String getCharacterSet() {
-    var charset = '';
-
-    if (includeUppercase) charset += CharacterSets.uppercase;
-    if (includeLowercase) charset += CharacterSets.lowercase;
-    if (includeDigits) charset += CharacterSets.digits;
-    if (includeSymbols) charset += CharacterSets.symbols;
-
-    if (avoidAmbiguous && charset.isNotEmpty) {
-      for (var char in CharacterSets.ambiguousChars.split('')) {
-        charset = charset.replaceAll(char, '');
-      }
-    }
-
-    return charset;
-  }
-
-  /// Check if the configuration is valid
-  bool isValid() {
-    return length >= 8 &&
-        length <= 128 &&
-        (includeUppercase ||
-            includeLowercase ||
-            includeDigits ||
-            includeSymbols);
-  }
-
-  /// Get validation error message
-  String? getValidationError() {
-    if (length < 8) return 'Password length must be at least 8 characters';
-    if (length > 128) return 'Password length must be at most 128 characters';
-    if (!includeUppercase &&
-        !includeLowercase &&
-        !includeDigits &&
-        !includeSymbols) {
-      return 'At least one character set must be selected';
-    }
-    return null;
-  }
-}
-
-/// Password generator utility
-class PasswordGenerator {
-  static final Random _random = Random.secure();
-
-  /// Generate a single password based on the configuration
-  static String generate(PasswordConfig config) {
-    if (!config.isValid()) {
-      throw ArgumentError(config.getValidationError());
-    }
-
-    final charset = config.getCharacterSet();
-    if (charset.isEmpty) {
-      throw ArgumentError('Character set is empty');
-    }
-
-    final buffer = StringBuffer();
-    for (var i = 0; i < config.length; i++) {
-      final randomIndex = _random.nextInt(charset.length);
-      buffer.write(charset[randomIndex]);
-    }
-
-    return buffer.toString();
-  }
-
-  /// Generate multiple passwords
-  static List<String> generateBatch(PasswordConfig config, {int count = 20}) {
-    return List.generate(count, (_) => generate(config));
-  }
-
-  /// Calculate Shannon entropy for a password
-  /// Returns entropy in bits
-  static double calculateEntropy(String password) {
-    if (password.isEmpty) return 0.0;
-
-    // Count frequency of each character
-    final frequency = <String, int>{};
-    for (var char in password.split('')) {
-      frequency[char] = (frequency[char] ?? 0) + 1;
-    }
-
-    // Calculate Shannon entropy
-    double entropy = 0.0;
-    final length = password.length;
-
-    for (var count in frequency.values) {
-      final probability = count / length;
-      entropy -= probability * (log(probability) / ln2);
-    }
-
-    return entropy * length;
-  }
-
-  /// Calculate entropy based on character set and length
-  /// This is the more common approach for password strength
-  static double calculateCharsetEntropy(PasswordConfig config) {
-    final charset = config.getCharacterSet();
-    if (charset.isEmpty) return 0.0;
-
-    // Entropy = log2(charset_size) * length
-    return (log(charset.length) / ln2) * config.length;
-  }
-
-  /// Get password strength based on entropy
-  /// Returns: weak, moderate, strong, very strong
-  static String getStrengthLabel(double entropy) {
-    if (entropy < 40) return 'weak';
-    if (entropy < 60) return 'moderate';
-    if (entropy < 80) return 'strong';
-    return 'very strong';
-  }
-
-  /// Get strength score (0-100)
-  static int getStrengthScore(double entropy) {
-    // Map entropy to 0-100 scale
-    // Very strong passwords typically have 80+ bits of entropy
-    final score = (entropy / 100 * 100).clamp(0, 100).round();
-    return score;
-  }
-}
->>>>>>> 12512314
+import 'dart:math';
+
+/// Character sets for password generation
+class CharacterSets {
+  static const uppercase = 'ABCDEFGHIJKLMNOPQRSTUVWXYZ';
+  static const lowercase = 'abcdefghijklmnopqrstuvwxyz';
+  static const digits = '0123456789';
+  static const symbols = '!@#\$%^&*()_+-=[]{}|;:,.<>?';
+
+  // Ambiguous characters that can be confused
+  static const ambiguousChars = '0O1lI';
+}
+
+/// Configuration for password generation
+class PasswordConfig {
+  final int length;
+  final bool includeUppercase;
+  final bool includeLowercase;
+  final bool includeDigits;
+  final bool includeSymbols;
+  final bool avoidAmbiguous;
+
+  const PasswordConfig({
+    required this.length,
+    this.includeUppercase = true,
+    this.includeLowercase = true,
+    this.includeDigits = true,
+    this.includeSymbols = true,
+    this.avoidAmbiguous = false,
+  });
+
+  /// Get the character set based on the configuration
+  String getCharacterSet() {
+    var charset = '';
+
+    if (includeUppercase) charset += CharacterSets.uppercase;
+    if (includeLowercase) charset += CharacterSets.lowercase;
+    if (includeDigits) charset += CharacterSets.digits;
+    if (includeSymbols) charset += CharacterSets.symbols;
+
+    if (avoidAmbiguous && charset.isNotEmpty) {
+      for (var char in CharacterSets.ambiguousChars.split('')) {
+        charset = charset.replaceAll(char, '');
+      }
+    }
+
+    return charset;
+  }
+
+  /// Check if the configuration is valid
+  bool isValid() {
+    return length >= 8 &&
+        length <= 128 &&
+        (includeUppercase ||
+            includeLowercase ||
+            includeDigits ||
+            includeSymbols);
+  }
+
+  /// Get validation error message
+  String? getValidationError() {
+    if (length < 8) return 'Password length must be at least 8 characters';
+    if (length > 128) return 'Password length must be at most 128 characters';
+    if (!includeUppercase &&
+        !includeLowercase &&
+        !includeDigits &&
+        !includeSymbols) {
+      return 'At least one character set must be selected';
+    }
+    return null;
+  }
+}
+
+/// Password generator utility
+class PasswordGenerator {
+  static final Random _random = Random.secure();
+
+  /// Generate a single password based on the configuration
+  static String generate(PasswordConfig config) {
+    if (!config.isValid()) {
+      throw ArgumentError(config.getValidationError());
+    }
+
+    final charset = config.getCharacterSet();
+    if (charset.isEmpty) {
+      throw ArgumentError('Character set is empty');
+    }
+
+    final buffer = StringBuffer();
+    for (var i = 0; i < config.length; i++) {
+      final randomIndex = _random.nextInt(charset.length);
+      buffer.write(charset[randomIndex]);
+    }
+
+    return buffer.toString();
+  }
+
+  /// Generate multiple passwords
+  static List<String> generateBatch(PasswordConfig config, {int count = 20}) {
+    return List.generate(count, (_) => generate(config));
+  }
+
+  /// Calculate Shannon entropy for a password
+  /// Returns entropy in bits
+  static double calculateEntropy(String password) {
+    if (password.isEmpty) return 0.0;
+
+    // Count frequency of each character
+    final frequency = <String, int>{};
+    for (var char in password.split('')) {
+      frequency[char] = (frequency[char] ?? 0) + 1;
+    }
+
+    // Calculate Shannon entropy
+    double entropy = 0.0;
+    final length = password.length;
+
+    for (var count in frequency.values) {
+      final probability = count / length;
+      entropy -= probability * (log(probability) / ln2);
+    }
+
+    return entropy * length;
+  }
+
+  /// Calculate entropy based on character set and length
+  /// This is the more common approach for password strength
+  static double calculateCharsetEntropy(PasswordConfig config) {
+    final charset = config.getCharacterSet();
+    if (charset.isEmpty) return 0.0;
+
+    // Entropy = log2(charset_size) * length
+    return (log(charset.length) / ln2) * config.length;
+  }
+
+  /// Get password strength based on entropy
+  /// Returns: weak, moderate, strong, very strong
+  static String getStrengthLabel(double entropy) {
+    if (entropy < 40) return 'weak';
+    if (entropy < 60) return 'moderate';
+    if (entropy < 80) return 'strong';
+    return 'very strong';
+  }
+
+  /// Get strength score (0-100)
+  static int getStrengthScore(double entropy) {
+    // Map entropy to 0-100 scale
+    // Very strong passwords typically have 80+ bits of entropy
+    final score = (entropy / 100 * 100).clamp(0, 100).round();
+    return score;
+  }
+}