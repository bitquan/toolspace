--- conflicted
+++ resolved
@@ -1,1535 +1,766 @@
-<<<<<<< HEAD
-import 'package:flutter/material.dart';
-import 'package:flutter/services.dart';
-import 'logic/regex_engine.dart';
-import 'logic/regex_presets.dart';
-
-/// Regex Tester - Test regex patterns with live match highlighting and capture groups
-class RegexTesterScreen extends StatefulWidget {
-  const RegexTesterScreen({super.key});
-
-  @override
-  State<RegexTesterScreen> createState() => _RegexTesterScreenState();
-}
-
-class _RegexTesterScreenState extends State<RegexTesterScreen>
-    with TickerProviderStateMixin {
-  final TextEditingController _patternController = TextEditingController();
-  final TextEditingController _textController = TextEditingController();
-
-  late AnimationController _pulseController;
-  late Animation<double> _pulseAnimation;
-
-  RegexTestResult? _result;
-  bool _caseSensitive = true;
-  bool _multiline = false;
-  bool _dotAll = false;
-  bool _unicode = true;
-  bool _showPresets = false;
-
-  @override
-  void initState() {
-    super.initState();
-    _patternController.addListener(_testRegex);
-    _textController.addListener(_testRegex);
-
-    _pulseController = AnimationController(
-      duration: const Duration(milliseconds: 600),
-      vsync: this,
-    );
-
-    _pulseAnimation = Tween<double>(begin: 1.0, end: 1.05).animate(
-      CurvedAnimation(parent: _pulseController, curve: Curves.easeInOut),
-    );
-  }
-
-  @override
-  void dispose() {
-    _patternController.dispose();
-    _textController.dispose();
-    _pulseController.dispose();
-    super.dispose();
-  }
-
-  void _testRegex() {
-    final pattern = _patternController.text;
-    final text = _textController.text;
-
-    if (pattern.isEmpty || text.isEmpty) {
-      setState(() {
-        _result = null;
-      });
-      return;
-    }
-
-    setState(() {
-      _result = RegexEngine.test(
-        pattern,
-        text,
-        caseSensitive: _caseSensitive,
-        multiline: _multiline,
-        dotAll: _dotAll,
-        unicode: _unicode,
-      );
-
-      if (_result!.isValid && _result!.hasMatches) {
-        _pulseController.forward(from: 0.0);
-      }
-    });
-  }
-
-  void _applyPreset(RegexPreset preset) {
-    _patternController.text = preset.pattern;
-    if (_textController.text.isEmpty) {
-      _textController.text = preset.example;
-    }
-    setState(() {
-      _showPresets = false;
-    });
-  }
-
-  @override
-  Widget build(BuildContext context) {
-    final theme = Theme.of(context);
-
-    return Scaffold(
-      backgroundColor: theme.colorScheme.surface,
-      appBar: AppBar(
-        title: const Text('Regex Tester'),
-        backgroundColor: theme.colorScheme.surface,
-        actions: [
-          IconButton(
-            icon: Icon(_showPresets ? Icons.close : Icons.library_books),
-            onPressed: () {
-              setState(() {
-                _showPresets = !_showPresets;
-              });
-            },
-            tooltip: _showPresets ? 'Close Presets' : 'Show Presets',
-          ),
-        ],
-      ),
-      body: Row(
-        children: [
-          // Main content
-          Expanded(
-            child: Column(
-              children: [
-                // Header with status
-                _buildHeader(theme),
-
-                // Pattern input and flags
-                _buildPatternSection(theme),
-
-                // Test text area and results
-                Expanded(
-                  child: _buildTestSection(theme),
-                ),
-              ],
-            ),
-          ),
-
-          // Preset library sidebar
-          if (_showPresets)
-            Container(
-              width: 300,
-              decoration: BoxDecoration(
-                border: Border(
-                  left: BorderSide(
-                    color: theme.colorScheme.outline.withOpacity(0.3),
-                  ),
-                ),
-              ),
-              child: _buildPresetsPanel(theme),
-            ),
-        ],
-      ),
-    );
-  }
-
-  Widget _buildHeader(ThemeData theme) {
-    return Container(
-      padding: const EdgeInsets.all(16),
-      decoration: BoxDecoration(
-        color: theme.colorScheme.surfaceContainerHighest.withOpacity(0.5),
-        border: Border(
-          bottom: BorderSide(
-            color: theme.colorScheme.outline.withOpacity(0.2),
-          ),
-        ),
-      ),
-      child: Row(
-        children: [
-          // Status indicator
-          AnimatedBuilder(
-            animation: _pulseAnimation,
-            builder: (context, child) {
-              return Transform.scale(
-                scale: _result?.isValid == true && _result?.hasMatches == true
-                    ? _pulseAnimation.value
-                    : 1.0,
-                child: child,
-              );
-            },
-            child: Container(
-              padding: const EdgeInsets.all(8),
-              decoration: BoxDecoration(
-                color: _getStatusColor(theme),
-                borderRadius: BorderRadius.circular(8),
-              ),
-              child: Icon(
-                _getStatusIcon(),
-                color: Colors.white,
-                size: 20,
-              ),
-            ),
-          ),
-          const SizedBox(width: 12),
-
-          // Status text
-          Expanded(
-            child: Column(
-              crossAxisAlignment: CrossAxisAlignment.start,
-              children: [
-                Text(
-                  _getStatusTitle(),
-                  style: theme.textTheme.titleMedium?.copyWith(
-                    fontWeight: FontWeight.w600,
-                  ),
-                ),
-                if (_result != null) ...[
-                  const SizedBox(height: 4),
-                  Text(
-                    _getStatusMessage(),
-                    style: theme.textTheme.bodySmall?.copyWith(
-                      color: theme.colorScheme.onSurfaceVariant,
-                    ),
-                  ),
-                ],
-              ],
-            ),
-          ),
-
-          // Copy pattern button
-          if (_patternController.text.isNotEmpty)
-            IconButton(
-              icon: const Icon(Icons.copy),
-              onPressed: () {
-                Clipboard.setData(
-                  ClipboardData(text: _patternController.text),
-                );
-                ScaffoldMessenger.of(context).showSnackBar(
-                  const SnackBar(
-                    content: Text('Pattern copied to clipboard'),
-                    duration: Duration(seconds: 2),
-                  ),
-                );
-              },
-              tooltip: 'Copy pattern',
-            ),
-        ],
-      ),
-    );
-  }
-
-  Widget _buildPatternSection(ThemeData theme) {
-    return Container(
-      padding: const EdgeInsets.all(16),
-      child: Column(
-        crossAxisAlignment: CrossAxisAlignment.start,
-        children: [
-          // Pattern input
-          TextField(
-            controller: _patternController,
-            decoration: InputDecoration(
-              labelText: 'Regex Pattern',
-              hintText: r'e.g., \b\w+@\w+\.\w+\b',
-              border: const OutlineInputBorder(),
-              errorText: _result?.hasError == true ? _result!.error : null,
-              prefixIcon: const Icon(Icons.search),
-              suffixIcon: _patternController.text.isNotEmpty
-                  ? IconButton(
-                      icon: const Icon(Icons.clear),
-                      onPressed: () {
-                        _patternController.clear();
-                      },
-                    )
-                  : null,
-            ),
-            style: const TextStyle(
-              fontFamily: 'monospace',
-              fontSize: 14,
-            ),
-          ),
-          const SizedBox(height: 12),
-
-          // Flags
-          Wrap(
-            spacing: 8,
-            runSpacing: 8,
-            children: [
-              _buildFlagChip(
-                theme,
-                'Case sensitive',
-                _caseSensitive,
-                (value) => setState(() {
-                  _caseSensitive = value;
-                  _testRegex();
-                }),
-              ),
-              _buildFlagChip(
-                theme,
-                'Multiline',
-                _multiline,
-                (value) => setState(() {
-                  _multiline = value;
-                  _testRegex();
-                }),
-              ),
-              _buildFlagChip(
-                theme,
-                'Dot all',
-                _dotAll,
-                (value) => setState(() {
-                  _dotAll = value;
-                  _testRegex();
-                }),
-              ),
-              _buildFlagChip(
-                theme,
-                'Unicode',
-                _unicode,
-                (value) => setState(() {
-                  _unicode = value;
-                  _testRegex();
-                }),
-              ),
-            ],
-          ),
-        ],
-      ),
-    );
-  }
-
-  Widget _buildFlagChip(
-    ThemeData theme,
-    String label,
-    bool value,
-    ValueChanged<bool> onChanged,
-  ) {
-    return FilterChip(
-      label: Text(label),
-      selected: value,
-      onSelected: onChanged,
-      checkmarkColor: theme.colorScheme.onPrimaryContainer,
-    );
-  }
-
-  Widget _buildTestSection(ThemeData theme) {
-    return Row(
-      children: [
-        // Test text input
-        Expanded(
-          child: Container(
-            decoration: BoxDecoration(
-              border: Border(
-                right: BorderSide(
-                  color: theme.colorScheme.outline.withOpacity(0.3),
-                ),
-              ),
-            ),
-            child: Column(
-              crossAxisAlignment: CrossAxisAlignment.start,
-              children: [
-                Padding(
-                  padding: const EdgeInsets.all(16),
-                  child: Text(
-                    'Test Text',
-                    style: theme.textTheme.titleMedium?.copyWith(
-                      fontWeight: FontWeight.w600,
-                    ),
-                  ),
-                ),
-                Expanded(
-                  child: Padding(
-                    padding: const EdgeInsets.symmetric(horizontal: 16),
-                    child: TextField(
-                      controller: _textController,
-                      maxLines: null,
-                      expands: true,
-                      textAlignVertical: TextAlignVertical.top,
-                      style: const TextStyle(
-                        fontFamily: 'monospace',
-                        fontSize: 14,
-                      ),
-                      decoration: const InputDecoration(
-                        hintText: 'Enter text to test against your pattern...',
-                        border: OutlineInputBorder(),
-                        contentPadding: EdgeInsets.all(16),
-                      ),
-                    ),
-                  ),
-                ),
-                const SizedBox(height: 16),
-              ],
-            ),
-          ),
-        ),
-
-        // Results panel
-        Expanded(
-          child: Column(
-            crossAxisAlignment: CrossAxisAlignment.start,
-            children: [
-              Padding(
-                padding: const EdgeInsets.all(16),
-                child: Text(
-                  'Matches & Groups',
-                  style: theme.textTheme.titleMedium?.copyWith(
-                    fontWeight: FontWeight.w600,
-                  ),
-                ),
-              ),
-              Expanded(
-                child: _buildResultsPanel(theme),
-              ),
-            ],
-          ),
-        ),
-      ],
-    );
-  }
-
-  Widget _buildResultsPanel(ThemeData theme) {
-    if (_result == null || _textController.text.isEmpty) {
-      return Center(
-        child: Column(
-          mainAxisAlignment: MainAxisAlignment.center,
-          children: [
-            Icon(
-              Icons.info_outline,
-              size: 64,
-              color: theme.colorScheme.outline,
-            ),
-            const SizedBox(height: 16),
-            Text(
-              'Enter a pattern and text to see matches',
-              style: theme.textTheme.bodyLarge?.copyWith(
-                color: theme.colorScheme.onSurfaceVariant,
-              ),
-            ),
-          ],
-        ),
-      );
-    }
-
-    if (_result!.hasError) {
-      return Center(
-        child: Padding(
-          padding: const EdgeInsets.all(16),
-          child: Column(
-            mainAxisAlignment: MainAxisAlignment.center,
-            children: [
-              Icon(
-                Icons.error_outline,
-                size: 64,
-                color: theme.colorScheme.error,
-              ),
-              const SizedBox(height: 16),
-              Text(
-                'Invalid Pattern',
-                style: theme.textTheme.titleLarge?.copyWith(
-                  color: theme.colorScheme.error,
-                ),
-              ),
-              const SizedBox(height: 8),
-              Text(
-                _result!.error!,
-                textAlign: TextAlign.center,
-                style: theme.textTheme.bodyMedium,
-              ),
-            ],
-          ),
-        ),
-      );
-    }
-
-    if (!_result!.hasMatches) {
-      return Center(
-        child: Column(
-          mainAxisAlignment: MainAxisAlignment.center,
-          children: [
-            Icon(
-              Icons.search_off,
-              size: 64,
-              color: theme.colorScheme.outline,
-            ),
-            const SizedBox(height: 16),
-            Text(
-              'No matches found',
-              style: theme.textTheme.bodyLarge?.copyWith(
-                color: theme.colorScheme.onSurfaceVariant,
-              ),
-            ),
-          ],
-        ),
-      );
-    }
-
-    return ListView(
-      padding: const EdgeInsets.symmetric(horizontal: 16),
-      children: [
-        // Highlighted text
-        Card(
-          child: Padding(
-            padding: const EdgeInsets.all(16),
-            child: Column(
-              crossAxisAlignment: CrossAxisAlignment.start,
-              children: [
-                Row(
-                  children: [
-                    Icon(
-                      Icons.highlight,
-                      size: 16,
-                      color: theme.colorScheme.primary,
-                    ),
-                    const SizedBox(width: 8),
-                    Text(
-                      'Highlighted Matches',
-                      style: theme.textTheme.titleSmall?.copyWith(
-                        fontWeight: FontWeight.w600,
-                      ),
-                    ),
-                  ],
-                ),
-                const SizedBox(height: 12),
-                _buildHighlightedText(theme),
-              ],
-            ),
-          ),
-        ),
-        const SizedBox(height: 16),
-
-        // Match details
-        ...List.generate(_result!.matches.length, (index) {
-          final match = _result!.matches[index];
-          return Card(
-            child: ExpansionTile(
-              leading: CircleAvatar(
-                backgroundColor: theme.colorScheme.primaryContainer,
-                child: Text(
-                  '${index + 1}',
-                  style: TextStyle(
-                    color: theme.colorScheme.onPrimaryContainer,
-                    fontWeight: FontWeight.bold,
-                  ),
-                ),
-              ),
-              title: Text(
-                match.fullMatch,
-                style: const TextStyle(
-                  fontFamily: 'monospace',
-                  fontSize: 14,
-                  fontWeight: FontWeight.w600,
-                ),
-              ),
-              subtitle: Text('Position: ${match.start}-${match.end}'),
-              children: [
-                if (match.hasGroups) ...[
-                  const Divider(),
-                  Padding(
-                    padding: const EdgeInsets.all(16),
-                    child: Column(
-                      crossAxisAlignment: CrossAxisAlignment.start,
-                      children: [
-                        Text(
-                          'Capture Groups',
-                          style: theme.textTheme.titleSmall?.copyWith(
-                            fontWeight: FontWeight.w600,
-                          ),
-                        ),
-                        const SizedBox(height: 12),
-                        ...match.groups.map((group) => Padding(
-                              padding: const EdgeInsets.only(bottom: 8),
-                              child: Row(
-                                children: [
-                                  Container(
-                                    padding: const EdgeInsets.symmetric(
-                                      horizontal: 8,
-                                      vertical: 4,
-                                    ),
-                                    decoration: BoxDecoration(
-                                      color:
-                                          theme.colorScheme.secondaryContainer,
-                                      borderRadius: BorderRadius.circular(4),
-                                    ),
-                                    child: Text(
-                                      group.displayName,
-                                      style: TextStyle(
-                                        fontSize: 12,
-                                        fontWeight: FontWeight.bold,
-                                        color: theme
-                                            .colorScheme.onSecondaryContainer,
-                                      ),
-                                    ),
-                                  ),
-                                  const SizedBox(width: 8),
-                                  Expanded(
-                                    child: Text(
-                                      group.value,
-                                      style: const TextStyle(
-                                        fontFamily: 'monospace',
-                                        fontSize: 13,
-                                      ),
-                                    ),
-                                  ),
-                                ],
-                              ),
-                            )),
-                      ],
-                    ),
-                  ),
-                ],
-              ],
-            ),
-          );
-        }),
-      ],
-    );
-  }
-
-  Widget _buildHighlightedText(ThemeData theme) {
-    final text = _textController.text;
-    final matches = _result!.matches;
-
-    if (matches.isEmpty) {
-      return Text(
-        text,
-        style: const TextStyle(
-          fontFamily: 'monospace',
-          fontSize: 13,
-        ),
-      );
-    }
-
-    // Build spans with highlighting
-    final spans = <TextSpan>[];
-    int lastEnd = 0;
-
-    for (final match in matches) {
-      // Add text before match
-      if (match.start > lastEnd) {
-        spans.add(TextSpan(
-          text: text.substring(lastEnd, match.start),
-          style: const TextStyle(
-            fontFamily: 'monospace',
-            fontSize: 13,
-          ),
-        ));
-      }
-
-      // Add highlighted match
-      spans.add(TextSpan(
-        text: match.fullMatch,
-        style: TextStyle(
-          fontFamily: 'monospace',
-          fontSize: 13,
-          backgroundColor: theme.colorScheme.primaryContainer,
-          color: theme.colorScheme.onPrimaryContainer,
-          fontWeight: FontWeight.bold,
-        ),
-      ));
-
-      lastEnd = match.end;
-    }
-
-    // Add remaining text
-    if (lastEnd < text.length) {
-      spans.add(TextSpan(
-        text: text.substring(lastEnd),
-        style: const TextStyle(
-          fontFamily: 'monospace',
-          fontSize: 13,
-        ),
-      ));
-    }
-
-    return SelectableText.rich(TextSpan(children: spans));
-  }
-
-  Widget _buildPresetsPanel(ThemeData theme) {
-    final categories = RegexPresets.getAllCategories();
-
-    return Column(
-      crossAxisAlignment: CrossAxisAlignment.start,
-      children: [
-        Padding(
-          padding: const EdgeInsets.all(16),
-          child: Row(
-            children: [
-              Icon(
-                Icons.library_books,
-                color: theme.colorScheme.primary,
-              ),
-              const SizedBox(width: 8),
-              Text(
-                'Pattern Library',
-                style: theme.textTheme.titleMedium?.copyWith(
-                  fontWeight: FontWeight.w600,
-                ),
-              ),
-            ],
-          ),
-        ),
-        Expanded(
-          child: ListView.builder(
-            itemCount: categories.length,
-            itemBuilder: (context, index) {
-              final category = categories[index];
-              return ExpansionTile(
-                leading: Text(
-                  category.icon,
-                  style: const TextStyle(fontSize: 24),
-                ),
-                title: Text(
-                  category.name,
-                  style: theme.textTheme.titleSmall?.copyWith(
-                    fontWeight: FontWeight.w600,
-                  ),
-                ),
-                children: category.presets.map((preset) {
-                  return ListTile(
-                    dense: true,
-                    title: Text(preset.name),
-                    subtitle: Text(
-                      preset.description,
-                      style: theme.textTheme.bodySmall,
-                    ),
-                    onTap: () => _applyPreset(preset),
-                  );
-                }).toList(),
-              );
-            },
-          ),
-        ),
-      ],
-    );
-  }
-
-  Color _getStatusColor(ThemeData theme) {
-    if (_result == null) {
-      return theme.colorScheme.outline;
-    } else if (_result!.hasError) {
-      return theme.colorScheme.error;
-    } else if (_result!.hasMatches) {
-      return Colors.green;
-    } else {
-      return theme.colorScheme.primary;
-    }
-  }
-
-  IconData _getStatusIcon() {
-    if (_result == null) {
-      return Icons.circle;
-    } else if (_result!.hasError) {
-      return Icons.error;
-    } else if (_result!.hasMatches) {
-      return Icons.check_circle;
-    } else {
-      return Icons.info;
-    }
-  }
-
-  String _getStatusTitle() {
-    if (_result == null) {
-      return 'Ready';
-    } else if (_result!.hasError) {
-      return 'Error';
-    } else if (_result!.hasMatches) {
-      return 'Success';
-    } else {
-      return 'No Matches';
-    }
-  }
-
-  String _getStatusMessage() {
-    if (_result == null) {
-      return 'Enter a pattern to start testing';
-    } else if (_result!.hasError) {
-      return 'Fix the pattern syntax';
-    } else if (_result!.hasMatches) {
-      final groupCount = _result!.matches.expand((m) => m.groups).length;
-      return '${_result!.matchCount} match(es) found${groupCount > 0 ? ' with $groupCount group(s)' : ''}';
-    } else {
-      return 'Pattern is valid but no matches in text';
-    }
-  }
-}
-=======
-import 'package:flutter/material.dart';
-import 'package:flutter/services.dart';
-import 'logic/regex_engine.dart';
-import 'logic/regex_presets.dart';
-
-/// Regex Tester - Test regex patterns with live match highlighting and capture groups
-class RegexTesterScreen extends StatefulWidget {
-  const RegexTesterScreen({super.key});
-
-  @override
-  State<RegexTesterScreen> createState() => _RegexTesterScreenState();
-}
-
-class _RegexTesterScreenState extends State<RegexTesterScreen>
-    with TickerProviderStateMixin {
-  final TextEditingController _patternController = TextEditingController();
-  final TextEditingController _textController = TextEditingController();
-
-  late AnimationController _pulseController;
-  late Animation<double> _pulseAnimation;
-
-  RegexTestResult? _result;
-  bool _caseSensitive = true;
-  bool _multiline = false;
-  bool _dotAll = false;
-  bool _unicode = true;
-  bool _showPresets = false;
-
-  @override
-  void initState() {
-    super.initState();
-    _patternController.addListener(_testRegex);
-    _textController.addListener(_testRegex);
-
-    _pulseController = AnimationController(
-      duration: const Duration(milliseconds: 600),
-      vsync: this,
-    );
-
-    _pulseAnimation = Tween<double>(begin: 1.0, end: 1.05).animate(
-      CurvedAnimation(parent: _pulseController, curve: Curves.easeInOut),
-    );
-  }
-
-  @override
-  void dispose() {
-    _patternController.dispose();
-    _textController.dispose();
-    _pulseController.dispose();
-    super.dispose();
-  }
-
-  void _testRegex() {
-    final pattern = _patternController.text;
-    final text = _textController.text;
-
-    if (pattern.isEmpty || text.isEmpty) {
-      setState(() {
-        _result = null;
-      });
-      return;
-    }
-
-    setState(() {
-      _result = RegexEngine.test(
-        pattern,
-        text,
-        caseSensitive: _caseSensitive,
-        multiline: _multiline,
-        dotAll: _dotAll,
-        unicode: _unicode,
-      );
-
-      if (_result!.isValid && _result!.hasMatches) {
-        _pulseController.forward(from: 0.0);
-      }
-    });
-  }
-
-  void _applyPreset(RegexPreset preset) {
-    _patternController.text = preset.pattern;
-    if (_textController.text.isEmpty) {
-      _textController.text = preset.example;
-    }
-    setState(() {
-      _showPresets = false;
-    });
-  }
-
-  @override
-  Widget build(BuildContext context) {
-    final theme = Theme.of(context);
-
-    return Scaffold(
-      backgroundColor: theme.colorScheme.surface,
-      appBar: AppBar(
-        title: const Text('Regex Tester'),
-        backgroundColor: theme.colorScheme.surface,
-        actions: [
-          IconButton(
-            icon: Icon(_showPresets ? Icons.close : Icons.library_books),
-            onPressed: () {
-              setState(() {
-                _showPresets = !_showPresets;
-              });
-            },
-            tooltip: _showPresets ? 'Close Presets' : 'Show Presets',
-          ),
-        ],
-      ),
-      body: Row(
-        children: [
-          // Main content
-          Expanded(
-            child: Column(
-              children: [
-                // Header with status
-                _buildHeader(theme),
-
-                // Pattern input and flags
-                _buildPatternSection(theme),
-
-                // Test text area and results
-                Expanded(
-                  child: _buildTestSection(theme),
-                ),
-              ],
-            ),
-          ),
-
-          // Preset library sidebar
-          if (_showPresets)
-            Container(
-              width: 300,
-              decoration: BoxDecoration(
-                border: Border(
-                  left: BorderSide(
-                    color: theme.colorScheme.outline.withOpacity(0.3),
-                  ),
-                ),
-              ),
-              child: _buildPresetsPanel(theme),
-            ),
-        ],
-      ),
-    );
-  }
-
-  Widget _buildHeader(ThemeData theme) {
-    return Container(
-      padding: const EdgeInsets.all(16),
-      decoration: BoxDecoration(
-        color: theme.colorScheme.surfaceContainerHighest.withOpacity(0.5),
-        border: Border(
-          bottom: BorderSide(
-            color: theme.colorScheme.outline.withOpacity(0.2),
-          ),
-        ),
-      ),
-      child: Row(
-        children: [
-          // Status indicator
-          AnimatedBuilder(
-            animation: _pulseAnimation,
-            builder: (context, child) {
-              return Transform.scale(
-                scale: _result?.isValid == true && _result?.hasMatches == true
-                    ? _pulseAnimation.value
-                    : 1.0,
-                child: child,
-              );
-            },
-            child: Container(
-              padding: const EdgeInsets.all(8),
-              decoration: BoxDecoration(
-                color: _getStatusColor(theme),
-                borderRadius: BorderRadius.circular(8),
-              ),
-              child: Icon(
-                _getStatusIcon(),
-                color: Colors.white,
-                size: 20,
-              ),
-            ),
-          ),
-          const SizedBox(width: 12),
-
-          // Status text
-          Expanded(
-            child: Column(
-              crossAxisAlignment: CrossAxisAlignment.start,
-              children: [
-                Text(
-                  _getStatusTitle(),
-                  style: theme.textTheme.titleMedium?.copyWith(
-                    fontWeight: FontWeight.w600,
-                  ),
-                ),
-                if (_result != null) ...[
-                  const SizedBox(height: 4),
-                  Text(
-                    _getStatusMessage(),
-                    style: theme.textTheme.bodySmall?.copyWith(
-                      color: theme.colorScheme.onSurfaceVariant,
-                    ),
-                  ),
-                ],
-              ],
-            ),
-          ),
-
-          // Copy pattern button
-          if (_patternController.text.isNotEmpty)
-            IconButton(
-              icon: const Icon(Icons.copy),
-              onPressed: () {
-                Clipboard.setData(
-                  ClipboardData(text: _patternController.text),
-                );
-                ScaffoldMessenger.of(context).showSnackBar(
-                  const SnackBar(
-                    content: Text('Pattern copied to clipboard'),
-                    duration: Duration(seconds: 2),
-                  ),
-                );
-              },
-              tooltip: 'Copy pattern',
-            ),
-        ],
-      ),
-    );
-  }
-
-  Widget _buildPatternSection(ThemeData theme) {
-    return Container(
-      padding: const EdgeInsets.all(16),
-      child: Column(
-        crossAxisAlignment: CrossAxisAlignment.start,
-        children: [
-          // Pattern input
-          TextField(
-            controller: _patternController,
-            decoration: InputDecoration(
-              labelText: 'Regex Pattern',
-              hintText: r'e.g., \b\w+@\w+\.\w+\b',
-              border: const OutlineInputBorder(),
-              errorText: _result?.hasError == true ? _result!.error : null,
-              prefixIcon: const Icon(Icons.search),
-              suffixIcon: _patternController.text.isNotEmpty
-                  ? IconButton(
-                      icon: const Icon(Icons.clear),
-                      onPressed: () {
-                        _patternController.clear();
-                      },
-                    )
-                  : null,
-            ),
-            style: const TextStyle(
-              fontFamily: 'monospace',
-              fontSize: 14,
-            ),
-          ),
-          const SizedBox(height: 12),
-
-          // Flags
-          Wrap(
-            spacing: 8,
-            runSpacing: 8,
-            children: [
-              _buildFlagChip(
-                theme,
-                'Case sensitive',
-                _caseSensitive,
-                (value) => setState(() {
-                  _caseSensitive = value;
-                  _testRegex();
-                }),
-              ),
-              _buildFlagChip(
-                theme,
-                'Multiline',
-                _multiline,
-                (value) => setState(() {
-                  _multiline = value;
-                  _testRegex();
-                }),
-              ),
-              _buildFlagChip(
-                theme,
-                'Dot all',
-                _dotAll,
-                (value) => setState(() {
-                  _dotAll = value;
-                  _testRegex();
-                }),
-              ),
-              _buildFlagChip(
-                theme,
-                'Unicode',
-                _unicode,
-                (value) => setState(() {
-                  _unicode = value;
-                  _testRegex();
-                }),
-              ),
-            ],
-          ),
-        ],
-      ),
-    );
-  }
-
-  Widget _buildFlagChip(
-    ThemeData theme,
-    String label,
-    bool value,
-    ValueChanged<bool> onChanged,
-  ) {
-    return FilterChip(
-      label: Text(label),
-      selected: value,
-      onSelected: onChanged,
-      checkmarkColor: theme.colorScheme.onPrimaryContainer,
-    );
-  }
-
-  Widget _buildTestSection(ThemeData theme) {
-    return Row(
-      children: [
-        // Test text input
-        Expanded(
-          child: Container(
-            decoration: BoxDecoration(
-              border: Border(
-                right: BorderSide(
-                  color: theme.colorScheme.outline.withOpacity(0.3),
-                ),
-              ),
-            ),
-            child: Column(
-              crossAxisAlignment: CrossAxisAlignment.start,
-              children: [
-                Padding(
-                  padding: const EdgeInsets.all(16),
-                  child: Text(
-                    'Test Text',
-                    style: theme.textTheme.titleMedium?.copyWith(
-                      fontWeight: FontWeight.w600,
-                    ),
-                  ),
-                ),
-                Expanded(
-                  child: Padding(
-                    padding: const EdgeInsets.symmetric(horizontal: 16),
-                    child: TextField(
-                      controller: _textController,
-                      maxLines: null,
-                      expands: true,
-                      textAlignVertical: TextAlignVertical.top,
-                      style: const TextStyle(
-                        fontFamily: 'monospace',
-                        fontSize: 14,
-                      ),
-                      decoration: const InputDecoration(
-                        hintText: 'Enter text to test against your pattern...',
-                        border: OutlineInputBorder(),
-                        contentPadding: EdgeInsets.all(16),
-                      ),
-                    ),
-                  ),
-                ),
-                const SizedBox(height: 16),
-              ],
-            ),
-          ),
-        ),
-
-        // Results panel
-        Expanded(
-          child: Column(
-            crossAxisAlignment: CrossAxisAlignment.start,
-            children: [
-              Padding(
-                padding: const EdgeInsets.all(16),
-                child: Text(
-                  'Matches & Groups',
-                  style: theme.textTheme.titleMedium?.copyWith(
-                    fontWeight: FontWeight.w600,
-                  ),
-                ),
-              ),
-              Expanded(
-                child: _buildResultsPanel(theme),
-              ),
-            ],
-          ),
-        ),
-      ],
-    );
-  }
-
-  Widget _buildResultsPanel(ThemeData theme) {
-    if (_result == null || _textController.text.isEmpty) {
-      return Center(
-        child: Column(
-          mainAxisAlignment: MainAxisAlignment.center,
-          children: [
-            Icon(
-              Icons.info_outline,
-              size: 64,
-              color: theme.colorScheme.outline,
-            ),
-            const SizedBox(height: 16),
-            Text(
-              'Enter a pattern and text to see matches',
-              style: theme.textTheme.bodyLarge?.copyWith(
-                color: theme.colorScheme.onSurfaceVariant,
-              ),
-            ),
-          ],
-        ),
-      );
-    }
-
-    if (_result!.hasError) {
-      return Center(
-        child: Padding(
-          padding: const EdgeInsets.all(16),
-          child: Column(
-            mainAxisAlignment: MainAxisAlignment.center,
-            children: [
-              Icon(
-                Icons.error_outline,
-                size: 64,
-                color: theme.colorScheme.error,
-              ),
-              const SizedBox(height: 16),
-              Text(
-                'Invalid Pattern',
-                style: theme.textTheme.titleLarge?.copyWith(
-                  color: theme.colorScheme.error,
-                ),
-              ),
-              const SizedBox(height: 8),
-              Text(
-                _result!.error!,
-                textAlign: TextAlign.center,
-                style: theme.textTheme.bodyMedium,
-              ),
-            ],
-          ),
-        ),
-      );
-    }
-
-    if (!_result!.hasMatches) {
-      return Center(
-        child: Column(
-          mainAxisAlignment: MainAxisAlignment.center,
-          children: [
-            Icon(
-              Icons.search_off,
-              size: 64,
-              color: theme.colorScheme.outline,
-            ),
-            const SizedBox(height: 16),
-            Text(
-              'No matches found',
-              style: theme.textTheme.bodyLarge?.copyWith(
-                color: theme.colorScheme.onSurfaceVariant,
-              ),
-            ),
-          ],
-        ),
-      );
-    }
-
-    return ListView(
-      padding: const EdgeInsets.symmetric(horizontal: 16),
-      children: [
-        // Highlighted text
-        Card(
-          child: Padding(
-            padding: const EdgeInsets.all(16),
-            child: Column(
-              crossAxisAlignment: CrossAxisAlignment.start,
-              children: [
-                Row(
-                  children: [
-                    Icon(
-                      Icons.highlight,
-                      size: 16,
-                      color: theme.colorScheme.primary,
-                    ),
-                    const SizedBox(width: 8),
-                    Text(
-                      'Highlighted Matches',
-                      style: theme.textTheme.titleSmall?.copyWith(
-                        fontWeight: FontWeight.w600,
-                      ),
-                    ),
-                  ],
-                ),
-                const SizedBox(height: 12),
-                _buildHighlightedText(theme),
-              ],
-            ),
-          ),
-        ),
-        const SizedBox(height: 16),
-
-        // Match details
-        ...List.generate(_result!.matches.length, (index) {
-          final match = _result!.matches[index];
-          return Card(
-            child: ExpansionTile(
-              leading: CircleAvatar(
-                backgroundColor: theme.colorScheme.primaryContainer,
-                child: Text(
-                  '${index + 1}',
-                  style: TextStyle(
-                    color: theme.colorScheme.onPrimaryContainer,
-                    fontWeight: FontWeight.bold,
-                  ),
-                ),
-              ),
-              title: Text(
-                match.fullMatch,
-                style: const TextStyle(
-                  fontFamily: 'monospace',
-                  fontSize: 14,
-                  fontWeight: FontWeight.w600,
-                ),
-              ),
-              subtitle: Text('Position: ${match.start}-${match.end}'),
-              children: [
-                if (match.hasGroups) ...[
-                  const Divider(),
-                  Padding(
-                    padding: const EdgeInsets.all(16),
-                    child: Column(
-                      crossAxisAlignment: CrossAxisAlignment.start,
-                      children: [
-                        Text(
-                          'Capture Groups',
-                          style: theme.textTheme.titleSmall?.copyWith(
-                            fontWeight: FontWeight.w600,
-                          ),
-                        ),
-                        const SizedBox(height: 12),
-                        ...match.groups.map((group) => Padding(
-                              padding: const EdgeInsets.only(bottom: 8),
-                              child: Row(
-                                children: [
-                                  Container(
-                                    padding: const EdgeInsets.symmetric(
-                                      horizontal: 8,
-                                      vertical: 4,
-                                    ),
-                                    decoration: BoxDecoration(
-                                      color:
-                                          theme.colorScheme.secondaryContainer,
-                                      borderRadius: BorderRadius.circular(4),
-                                    ),
-                                    child: Text(
-                                      group.displayName,
-                                      style: TextStyle(
-                                        fontSize: 12,
-                                        fontWeight: FontWeight.bold,
-                                        color: theme
-                                            .colorScheme.onSecondaryContainer,
-                                      ),
-                                    ),
-                                  ),
-                                  const SizedBox(width: 8),
-                                  Expanded(
-                                    child: Text(
-                                      group.value,
-                                      style: const TextStyle(
-                                        fontFamily: 'monospace',
-                                        fontSize: 13,
-                                      ),
-                                    ),
-                                  ),
-                                ],
-                              ),
-                            )),
-                      ],
-                    ),
-                  ),
-                ],
-              ],
-            ),
-          );
-        }),
-      ],
-    );
-  }
-
-  Widget _buildHighlightedText(ThemeData theme) {
-    final text = _textController.text;
-    final matches = _result!.matches;
-
-    if (matches.isEmpty) {
-      return Text(
-        text,
-        style: const TextStyle(
-          fontFamily: 'monospace',
-          fontSize: 13,
-        ),
-      );
-    }
-
-    // Build spans with highlighting
-    final spans = <TextSpan>[];
-    int lastEnd = 0;
-
-    for (final match in matches) {
-      // Add text before match
-      if (match.start > lastEnd) {
-        spans.add(TextSpan(
-          text: text.substring(lastEnd, match.start),
-          style: const TextStyle(
-            fontFamily: 'monospace',
-            fontSize: 13,
-          ),
-        ));
-      }
-
-      // Add highlighted match
-      spans.add(TextSpan(
-        text: match.fullMatch,
-        style: TextStyle(
-          fontFamily: 'monospace',
-          fontSize: 13,
-          backgroundColor: theme.colorScheme.primaryContainer,
-          color: theme.colorScheme.onPrimaryContainer,
-          fontWeight: FontWeight.bold,
-        ),
-      ));
-
-      lastEnd = match.end;
-    }
-
-    // Add remaining text
-    if (lastEnd < text.length) {
-      spans.add(TextSpan(
-        text: text.substring(lastEnd),
-        style: const TextStyle(
-          fontFamily: 'monospace',
-          fontSize: 13,
-        ),
-      ));
-    }
-
-    return SelectableText.rich(TextSpan(children: spans));
-  }
-
-  Widget _buildPresetsPanel(ThemeData theme) {
-    final categories = RegexPresets.getAllCategories();
-
-    return Column(
-      crossAxisAlignment: CrossAxisAlignment.start,
-      children: [
-        Padding(
-          padding: const EdgeInsets.all(16),
-          child: Row(
-            children: [
-              Icon(
-                Icons.library_books,
-                color: theme.colorScheme.primary,
-              ),
-              const SizedBox(width: 8),
-              Text(
-                'Pattern Library',
-                style: theme.textTheme.titleMedium?.copyWith(
-                  fontWeight: FontWeight.w600,
-                ),
-              ),
-            ],
-          ),
-        ),
-        Expanded(
-          child: ListView.builder(
-            itemCount: categories.length,
-            itemBuilder: (context, index) {
-              final category = categories[index];
-              return ExpansionTile(
-                leading: Text(
-                  category.icon,
-                  style: const TextStyle(fontSize: 24),
-                ),
-                title: Text(
-                  category.name,
-                  style: theme.textTheme.titleSmall?.copyWith(
-                    fontWeight: FontWeight.w600,
-                  ),
-                ),
-                children: category.presets.map((preset) {
-                  return ListTile(
-                    dense: true,
-                    title: Text(preset.name),
-                    subtitle: Text(
-                      preset.description,
-                      style: theme.textTheme.bodySmall,
-                    ),
-                    onTap: () => _applyPreset(preset),
-                  );
-                }).toList(),
-              );
-            },
-          ),
-        ),
-      ],
-    );
-  }
-
-  Color _getStatusColor(ThemeData theme) {
-    if (_result == null) {
-      return theme.colorScheme.outline;
-    } else if (_result!.hasError) {
-      return theme.colorScheme.error;
-    } else if (_result!.hasMatches) {
-      return Colors.green;
-    } else {
-      return theme.colorScheme.primary;
-    }
-  }
-
-  IconData _getStatusIcon() {
-    if (_result == null) {
-      return Icons.circle;
-    } else if (_result!.hasError) {
-      return Icons.error;
-    } else if (_result!.hasMatches) {
-      return Icons.check_circle;
-    } else {
-      return Icons.info;
-    }
-  }
-
-  String _getStatusTitle() {
-    if (_result == null) {
-      return 'Ready';
-    } else if (_result!.hasError) {
-      return 'Error';
-    } else if (_result!.hasMatches) {
-      return 'Success';
-    } else {
-      return 'No Matches';
-    }
-  }
-
-  String _getStatusMessage() {
-    if (_result == null) {
-      return 'Enter a pattern to start testing';
-    } else if (_result!.hasError) {
-      return 'Fix the pattern syntax';
-    } else if (_result!.hasMatches) {
-      final groupCount = _result!.matches.expand((m) => m.groups).length;
-      return '${_result!.matchCount} match(es) found${groupCount > 0 ? ' with $groupCount group(s)' : ''}';
-    } else {
-      return 'Pattern is valid but no matches in text';
-    }
-  }
-}
->>>>>>> 12512314
+import 'package:flutter/material.dart';
+import 'package:flutter/services.dart';
+import 'logic/regex_engine.dart';
+import 'logic/regex_presets.dart';
+
+/// Regex Tester - Test regex patterns with live match highlighting and capture groups
+class RegexTesterScreen extends StatefulWidget {
+  const RegexTesterScreen({super.key});
+
+  @override
+  State<RegexTesterScreen> createState() => _RegexTesterScreenState();
+}
+
+class _RegexTesterScreenState extends State<RegexTesterScreen>
+    with TickerProviderStateMixin {
+  final TextEditingController _patternController = TextEditingController();
+  final TextEditingController _textController = TextEditingController();
+
+  late AnimationController _pulseController;
+  late Animation<double> _pulseAnimation;
+
+  RegexTestResult? _result;
+  bool _caseSensitive = true;
+  bool _multiline = false;
+  bool _dotAll = false;
+  bool _unicode = true;
+  bool _showPresets = false;
+
+  @override
+  void initState() {
+    super.initState();
+    _patternController.addListener(_testRegex);
+    _textController.addListener(_testRegex);
+
+    _pulseController = AnimationController(
+      duration: const Duration(milliseconds: 600),
+      vsync: this,
+    );
+
+    _pulseAnimation = Tween<double>(begin: 1.0, end: 1.05).animate(
+      CurvedAnimation(parent: _pulseController, curve: Curves.easeInOut),
+    );
+  }
+
+  @override
+  void dispose() {
+    _patternController.dispose();
+    _textController.dispose();
+    _pulseController.dispose();
+    super.dispose();
+  }
+
+  void _testRegex() {
+    final pattern = _patternController.text;
+    final text = _textController.text;
+
+    if (pattern.isEmpty || text.isEmpty) {
+      setState(() {
+        _result = null;
+      });
+      return;
+    }
+
+    setState(() {
+      _result = RegexEngine.test(
+        pattern,
+        text,
+        caseSensitive: _caseSensitive,
+        multiline: _multiline,
+        dotAll: _dotAll,
+        unicode: _unicode,
+      );
+
+      if (_result!.isValid && _result!.hasMatches) {
+        _pulseController.forward(from: 0.0);
+      }
+    });
+  }
+
+  void _applyPreset(RegexPreset preset) {
+    _patternController.text = preset.pattern;
+    if (_textController.text.isEmpty) {
+      _textController.text = preset.example;
+    }
+    setState(() {
+      _showPresets = false;
+    });
+  }
+
+  @override
+  Widget build(BuildContext context) {
+    final theme = Theme.of(context);
+
+    return Scaffold(
+      backgroundColor: theme.colorScheme.surface,
+      appBar: AppBar(
+        title: const Text('Regex Tester'),
+        backgroundColor: theme.colorScheme.surface,
+        actions: [
+          IconButton(
+            icon: Icon(_showPresets ? Icons.close : Icons.library_books),
+            onPressed: () {
+              setState(() {
+                _showPresets = !_showPresets;
+              });
+            },
+            tooltip: _showPresets ? 'Close Presets' : 'Show Presets',
+          ),
+        ],
+      ),
+      body: Row(
+        children: [
+          // Main content
+          Expanded(
+            child: Column(
+              children: [
+                // Header with status
+                _buildHeader(theme),
+
+                // Pattern input and flags
+                _buildPatternSection(theme),
+
+                // Test text area and results
+                Expanded(
+                  child: _buildTestSection(theme),
+                ),
+              ],
+            ),
+          ),
+
+          // Preset library sidebar
+          if (_showPresets)
+            Container(
+              width: 300,
+              decoration: BoxDecoration(
+                border: Border(
+                  left: BorderSide(
+                    color: theme.colorScheme.outline.withOpacity(0.3),
+                  ),
+                ),
+              ),
+              child: _buildPresetsPanel(theme),
+            ),
+        ],
+      ),
+    );
+  }
+
+  Widget _buildHeader(ThemeData theme) {
+    return Container(
+      padding: const EdgeInsets.all(16),
+      decoration: BoxDecoration(
+        color: theme.colorScheme.surfaceContainerHighest.withOpacity(0.5),
+        border: Border(
+          bottom: BorderSide(
+            color: theme.colorScheme.outline.withOpacity(0.2),
+          ),
+        ),
+      ),
+      child: Row(
+        children: [
+          // Status indicator
+          AnimatedBuilder(
+            animation: _pulseAnimation,
+            builder: (context, child) {
+              return Transform.scale(
+                scale: _result?.isValid == true && _result?.hasMatches == true
+                    ? _pulseAnimation.value
+                    : 1.0,
+                child: child,
+              );
+            },
+            child: Container(
+              padding: const EdgeInsets.all(8),
+              decoration: BoxDecoration(
+                color: _getStatusColor(theme),
+                borderRadius: BorderRadius.circular(8),
+              ),
+              child: Icon(
+                _getStatusIcon(),
+                color: Colors.white,
+                size: 20,
+              ),
+            ),
+          ),
+          const SizedBox(width: 12),
+
+          // Status text
+          Expanded(
+            child: Column(
+              crossAxisAlignment: CrossAxisAlignment.start,
+              children: [
+                Text(
+                  _getStatusTitle(),
+                  style: theme.textTheme.titleMedium?.copyWith(
+                    fontWeight: FontWeight.w600,
+                  ),
+                ),
+                if (_result != null) ...[
+                  const SizedBox(height: 4),
+                  Text(
+                    _getStatusMessage(),
+                    style: theme.textTheme.bodySmall?.copyWith(
+                      color: theme.colorScheme.onSurfaceVariant,
+                    ),
+                  ),
+                ],
+              ],
+            ),
+          ),
+
+          // Copy pattern button
+          if (_patternController.text.isNotEmpty)
+            IconButton(
+              icon: const Icon(Icons.copy),
+              onPressed: () {
+                Clipboard.setData(
+                  ClipboardData(text: _patternController.text),
+                );
+                ScaffoldMessenger.of(context).showSnackBar(
+                  const SnackBar(
+                    content: Text('Pattern copied to clipboard'),
+                    duration: Duration(seconds: 2),
+                  ),
+                );
+              },
+              tooltip: 'Copy pattern',
+            ),
+        ],
+      ),
+    );
+  }
+
+  Widget _buildPatternSection(ThemeData theme) {
+    return Container(
+      padding: const EdgeInsets.all(16),
+      child: Column(
+        crossAxisAlignment: CrossAxisAlignment.start,
+        children: [
+          // Pattern input
+          TextField(
+            controller: _patternController,
+            decoration: InputDecoration(
+              labelText: 'Regex Pattern',
+              hintText: r'e.g., \b\w+@\w+\.\w+\b',
+              border: const OutlineInputBorder(),
+              errorText: _result?.hasError == true ? _result!.error : null,
+              prefixIcon: const Icon(Icons.search),
+              suffixIcon: _patternController.text.isNotEmpty
+                  ? IconButton(
+                      icon: const Icon(Icons.clear),
+                      onPressed: () {
+                        _patternController.clear();
+                      },
+                    )
+                  : null,
+            ),
+            style: const TextStyle(
+              fontFamily: 'monospace',
+              fontSize: 14,
+            ),
+          ),
+          const SizedBox(height: 12),
+
+          // Flags
+          Wrap(
+            spacing: 8,
+            runSpacing: 8,
+            children: [
+              _buildFlagChip(
+                theme,
+                'Case sensitive',
+                _caseSensitive,
+                (value) => setState(() {
+                  _caseSensitive = value;
+                  _testRegex();
+                }),
+              ),
+              _buildFlagChip(
+                theme,
+                'Multiline',
+                _multiline,
+                (value) => setState(() {
+                  _multiline = value;
+                  _testRegex();
+                }),
+              ),
+              _buildFlagChip(
+                theme,
+                'Dot all',
+                _dotAll,
+                (value) => setState(() {
+                  _dotAll = value;
+                  _testRegex();
+                }),
+              ),
+              _buildFlagChip(
+                theme,
+                'Unicode',
+                _unicode,
+                (value) => setState(() {
+                  _unicode = value;
+                  _testRegex();
+                }),
+              ),
+            ],
+          ),
+        ],
+      ),
+    );
+  }
+
+  Widget _buildFlagChip(
+    ThemeData theme,
+    String label,
+    bool value,
+    ValueChanged<bool> onChanged,
+  ) {
+    return FilterChip(
+      label: Text(label),
+      selected: value,
+      onSelected: onChanged,
+      checkmarkColor: theme.colorScheme.onPrimaryContainer,
+    );
+  }
+
+  Widget _buildTestSection(ThemeData theme) {
+    return Row(
+      children: [
+        // Test text input
+        Expanded(
+          child: Container(
+            decoration: BoxDecoration(
+              border: Border(
+                right: BorderSide(
+                  color: theme.colorScheme.outline.withOpacity(0.3),
+                ),
+              ),
+            ),
+            child: Column(
+              crossAxisAlignment: CrossAxisAlignment.start,
+              children: [
+                Padding(
+                  padding: const EdgeInsets.all(16),
+                  child: Text(
+                    'Test Text',
+                    style: theme.textTheme.titleMedium?.copyWith(
+                      fontWeight: FontWeight.w600,
+                    ),
+                  ),
+                ),
+                Expanded(
+                  child: Padding(
+                    padding: const EdgeInsets.symmetric(horizontal: 16),
+                    child: TextField(
+                      controller: _textController,
+                      maxLines: null,
+                      expands: true,
+                      textAlignVertical: TextAlignVertical.top,
+                      style: const TextStyle(
+                        fontFamily: 'monospace',
+                        fontSize: 14,
+                      ),
+                      decoration: const InputDecoration(
+                        hintText: 'Enter text to test against your pattern...',
+                        border: OutlineInputBorder(),
+                        contentPadding: EdgeInsets.all(16),
+                      ),
+                    ),
+                  ),
+                ),
+                const SizedBox(height: 16),
+              ],
+            ),
+          ),
+        ),
+
+        // Results panel
+        Expanded(
+          child: Column(
+            crossAxisAlignment: CrossAxisAlignment.start,
+            children: [
+              Padding(
+                padding: const EdgeInsets.all(16),
+                child: Text(
+                  'Matches & Groups',
+                  style: theme.textTheme.titleMedium?.copyWith(
+                    fontWeight: FontWeight.w600,
+                  ),
+                ),
+              ),
+              Expanded(
+                child: _buildResultsPanel(theme),
+              ),
+            ],
+          ),
+        ),
+      ],
+    );
+  }
+
+  Widget _buildResultsPanel(ThemeData theme) {
+    if (_result == null || _textController.text.isEmpty) {
+      return Center(
+        child: Column(
+          mainAxisAlignment: MainAxisAlignment.center,
+          children: [
+            Icon(
+              Icons.info_outline,
+              size: 64,
+              color: theme.colorScheme.outline,
+            ),
+            const SizedBox(height: 16),
+            Text(
+              'Enter a pattern and text to see matches',
+              style: theme.textTheme.bodyLarge?.copyWith(
+                color: theme.colorScheme.onSurfaceVariant,
+              ),
+            ),
+          ],
+        ),
+      );
+    }
+
+    if (_result!.hasError) {
+      return Center(
+        child: Padding(
+          padding: const EdgeInsets.all(16),
+          child: Column(
+            mainAxisAlignment: MainAxisAlignment.center,
+            children: [
+              Icon(
+                Icons.error_outline,
+                size: 64,
+                color: theme.colorScheme.error,
+              ),
+              const SizedBox(height: 16),
+              Text(
+                'Invalid Pattern',
+                style: theme.textTheme.titleLarge?.copyWith(
+                  color: theme.colorScheme.error,
+                ),
+              ),
+              const SizedBox(height: 8),
+              Text(
+                _result!.error!,
+                textAlign: TextAlign.center,
+                style: theme.textTheme.bodyMedium,
+              ),
+            ],
+          ),
+        ),
+      );
+    }
+
+    if (!_result!.hasMatches) {
+      return Center(
+        child: Column(
+          mainAxisAlignment: MainAxisAlignment.center,
+          children: [
+            Icon(
+              Icons.search_off,
+              size: 64,
+              color: theme.colorScheme.outline,
+            ),
+            const SizedBox(height: 16),
+            Text(
+              'No matches found',
+              style: theme.textTheme.bodyLarge?.copyWith(
+                color: theme.colorScheme.onSurfaceVariant,
+              ),
+            ),
+          ],
+        ),
+      );
+    }
+
+    return ListView(
+      padding: const EdgeInsets.symmetric(horizontal: 16),
+      children: [
+        // Highlighted text
+        Card(
+          child: Padding(
+            padding: const EdgeInsets.all(16),
+            child: Column(
+              crossAxisAlignment: CrossAxisAlignment.start,
+              children: [
+                Row(
+                  children: [
+                    Icon(
+                      Icons.highlight,
+                      size: 16,
+                      color: theme.colorScheme.primary,
+                    ),
+                    const SizedBox(width: 8),
+                    Text(
+                      'Highlighted Matches',
+                      style: theme.textTheme.titleSmall?.copyWith(
+                        fontWeight: FontWeight.w600,
+                      ),
+                    ),
+                  ],
+                ),
+                const SizedBox(height: 12),
+                _buildHighlightedText(theme),
+              ],
+            ),
+          ),
+        ),
+        const SizedBox(height: 16),
+
+        // Match details
+        ...List.generate(_result!.matches.length, (index) {
+          final match = _result!.matches[index];
+          return Card(
+            child: ExpansionTile(
+              leading: CircleAvatar(
+                backgroundColor: theme.colorScheme.primaryContainer,
+                child: Text(
+                  '${index + 1}',
+                  style: TextStyle(
+                    color: theme.colorScheme.onPrimaryContainer,
+                    fontWeight: FontWeight.bold,
+                  ),
+                ),
+              ),
+              title: Text(
+                match.fullMatch,
+                style: const TextStyle(
+                  fontFamily: 'monospace',
+                  fontSize: 14,
+                  fontWeight: FontWeight.w600,
+                ),
+              ),
+              subtitle: Text('Position: ${match.start}-${match.end}'),
+              children: [
+                if (match.hasGroups) ...[
+                  const Divider(),
+                  Padding(
+                    padding: const EdgeInsets.all(16),
+                    child: Column(
+                      crossAxisAlignment: CrossAxisAlignment.start,
+                      children: [
+                        Text(
+                          'Capture Groups',
+                          style: theme.textTheme.titleSmall?.copyWith(
+                            fontWeight: FontWeight.w600,
+                          ),
+                        ),
+                        const SizedBox(height: 12),
+                        ...match.groups.map((group) => Padding(
+                              padding: const EdgeInsets.only(bottom: 8),
+                              child: Row(
+                                children: [
+                                  Container(
+                                    padding: const EdgeInsets.symmetric(
+                                      horizontal: 8,
+                                      vertical: 4,
+                                    ),
+                                    decoration: BoxDecoration(
+                                      color:
+                                          theme.colorScheme.secondaryContainer,
+                                      borderRadius: BorderRadius.circular(4),
+                                    ),
+                                    child: Text(
+                                      group.displayName,
+                                      style: TextStyle(
+                                        fontSize: 12,
+                                        fontWeight: FontWeight.bold,
+                                        color: theme
+                                            .colorScheme.onSecondaryContainer,
+                                      ),
+                                    ),
+                                  ),
+                                  const SizedBox(width: 8),
+                                  Expanded(
+                                    child: Text(
+                                      group.value,
+                                      style: const TextStyle(
+                                        fontFamily: 'monospace',
+                                        fontSize: 13,
+                                      ),
+                                    ),
+                                  ),
+                                ],
+                              ),
+                            )),
+                      ],
+                    ),
+                  ),
+                ],
+              ],
+            ),
+          );
+        }),
+      ],
+    );
+  }
+
+  Widget _buildHighlightedText(ThemeData theme) {
+    final text = _textController.text;
+    final matches = _result!.matches;
+
+    if (matches.isEmpty) {
+      return Text(
+        text,
+        style: const TextStyle(
+          fontFamily: 'monospace',
+          fontSize: 13,
+        ),
+      );
+    }
+
+    // Build spans with highlighting
+    final spans = <TextSpan>[];
+    int lastEnd = 0;
+
+    for (final match in matches) {
+      // Add text before match
+      if (match.start > lastEnd) {
+        spans.add(TextSpan(
+          text: text.substring(lastEnd, match.start),
+          style: const TextStyle(
+            fontFamily: 'monospace',
+            fontSize: 13,
+          ),
+        ));
+      }
+
+      // Add highlighted match
+      spans.add(TextSpan(
+        text: match.fullMatch,
+        style: TextStyle(
+          fontFamily: 'monospace',
+          fontSize: 13,
+          backgroundColor: theme.colorScheme.primaryContainer,
+          color: theme.colorScheme.onPrimaryContainer,
+          fontWeight: FontWeight.bold,
+        ),
+      ));
+
+      lastEnd = match.end;
+    }
+
+    // Add remaining text
+    if (lastEnd < text.length) {
+      spans.add(TextSpan(
+        text: text.substring(lastEnd),
+        style: const TextStyle(
+          fontFamily: 'monospace',
+          fontSize: 13,
+        ),
+      ));
+    }
+
+    return SelectableText.rich(TextSpan(children: spans));
+  }
+
+  Widget _buildPresetsPanel(ThemeData theme) {
+    final categories = RegexPresets.getAllCategories();
+
+    return Column(
+      crossAxisAlignment: CrossAxisAlignment.start,
+      children: [
+        Padding(
+          padding: const EdgeInsets.all(16),
+          child: Row(
+            children: [
+              Icon(
+                Icons.library_books,
+                color: theme.colorScheme.primary,
+              ),
+              const SizedBox(width: 8),
+              Text(
+                'Pattern Library',
+                style: theme.textTheme.titleMedium?.copyWith(
+                  fontWeight: FontWeight.w600,
+                ),
+              ),
+            ],
+          ),
+        ),
+        Expanded(
+          child: ListView.builder(
+            itemCount: categories.length,
+            itemBuilder: (context, index) {
+              final category = categories[index];
+              return ExpansionTile(
+                leading: Text(
+                  category.icon,
+                  style: const TextStyle(fontSize: 24),
+                ),
+                title: Text(
+                  category.name,
+                  style: theme.textTheme.titleSmall?.copyWith(
+                    fontWeight: FontWeight.w600,
+                  ),
+                ),
+                children: category.presets.map((preset) {
+                  return ListTile(
+                    dense: true,
+                    title: Text(preset.name),
+                    subtitle: Text(
+                      preset.description,
+                      style: theme.textTheme.bodySmall,
+                    ),
+                    onTap: () => _applyPreset(preset),
+                  );
+                }).toList(),
+              );
+            },
+          ),
+        ),
+      ],
+    );
+  }
+
+  Color _getStatusColor(ThemeData theme) {
+    if (_result == null) {
+      return theme.colorScheme.outline;
+    } else if (_result!.hasError) {
+      return theme.colorScheme.error;
+    } else if (_result!.hasMatches) {
+      return Colors.green;
+    } else {
+      return theme.colorScheme.primary;
+    }
+  }
+
+  IconData _getStatusIcon() {
+    if (_result == null) {
+      return Icons.circle;
+    } else if (_result!.hasError) {
+      return Icons.error;
+    } else if (_result!.hasMatches) {
+      return Icons.check_circle;
+    } else {
+      return Icons.info;
+    }
+  }
+
+  String _getStatusTitle() {
+    if (_result == null) {
+      return 'Ready';
+    } else if (_result!.hasError) {
+      return 'Error';
+    } else if (_result!.hasMatches) {
+      return 'Success';
+    } else {
+      return 'No Matches';
+    }
+  }
+
+  String _getStatusMessage() {
+    if (_result == null) {
+      return 'Enter a pattern to start testing';
+    } else if (_result!.hasError) {
+      return 'Fix the pattern syntax';
+    } else if (_result!.hasMatches) {
+      final groupCount = _result!.matches.expand((m) => m.groups).length;
+      return '${_result!.matchCount} match(es) found${groupCount > 0 ? ' with $groupCount group(s)' : ''}';
+    } else {
+      return 'Pattern is valid but no matches in text';
+    }
+  }
+}