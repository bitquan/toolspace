<<<<<<< HEAD
/// Common regex patterns library
class RegexPresets {
  /// Get all available preset categories
  static List<PresetCategory> getAllCategories() {
    return [
      PresetCategory(
        name: 'Basic',
        icon: '📝',
        presets: [
          RegexPreset(
            name: 'Email',
            pattern: r'\b[A-Za-z0-9._%+-]+@[A-Za-z0-9.-]+\.[A-Z|a-z]{2,}\b',
            description: 'Match email addresses',
            example: 'user@example.com',
          ),
          RegexPreset(
            name: 'URL',
            pattern: r'https?://[^\s]+',
            description: 'Match HTTP/HTTPS URLs',
            example: 'https://example.com',
          ),
          RegexPreset(
            name: 'Phone (US)',
            pattern: r'\b\d{3}[-.]?\d{3}[-.]?\d{4}\b',
            description: 'Match US phone numbers',
            example: '123-456-7890 or 123.456.7890',
          ),
          RegexPreset(
            name: 'Date (YYYY-MM-DD)',
            pattern: r'\b\d{4}-\d{2}-\d{2}\b',
            description: 'Match ISO date format',
            example: '2024-01-15',
          ),
          RegexPreset(
            name: 'Time (HH:MM)',
            pattern: r'\b([01]?[0-9]|2[0-3]):[0-5][0-9]\b',
            description: 'Match 24-hour time format',
            example: '14:30 or 09:15',
          ),
        ],
      ),
      PresetCategory(
        name: 'Numbers',
        icon: '🔢',
        presets: [
          RegexPreset(
            name: 'Integer',
            pattern: r'-?\d+',
            description: 'Match integers (positive or negative)',
            example: '42 or -123',
          ),
          RegexPreset(
            name: 'Decimal',
            pattern: r'-?\d+\.?\d*',
            description: 'Match decimal numbers',
            example: '3.14 or -0.5',
          ),
          RegexPreset(
            name: 'Percentage',
            pattern: r'\d+(\.\d+)?%',
            description: 'Match percentages',
            example: '75% or 3.14%',
          ),
          RegexPreset(
            name: 'Currency (USD)',
            pattern: r'\$\d+(\.\d{2})?',
            description: 'Match US dollar amounts',
            example: '\$19.99 or \$100',
          ),
        ],
      ),
      PresetCategory(
        name: 'Text',
        icon: '📄',
        presets: [
          RegexPreset(
            name: 'Word',
            pattern: r'\b\w+\b',
            description: 'Match words',
            example: 'hello, world',
          ),
          RegexPreset(
            name: 'Sentence',
            pattern: r'[A-Z][^.!?]*[.!?]',
            description: 'Match sentences',
            example: 'This is a sentence.',
          ),
          RegexPreset(
            name: 'Hashtag',
            pattern: r'#\w+',
            description: 'Match hashtags',
            example: '#flutter or #regex',
          ),
          RegexPreset(
            name: 'Mention',
            pattern: r'@\w+',
            description: 'Match mentions',
            example: '@username',
          ),
        ],
      ),
      PresetCategory(
        name: 'Programming',
        icon: '💻',
        presets: [
          RegexPreset(
            name: 'HTML Tag',
            pattern: r'<[^>]+>',
            description: 'Match HTML tags',
            example: '<div> or <p class="text">',
          ),
          RegexPreset(
            name: 'Hex Color',
            pattern: r'#[0-9A-Fa-f]{3,6}\b',
            description: 'Match hex color codes',
            example: '#fff or #FF5733',
          ),
          RegexPreset(
            name: 'IPv4 Address',
            pattern: r'\b(?:\d{1,3}\.){3}\d{1,3}\b',
            description: 'Match IPv4 addresses',
            example: '192.168.1.1',
          ),
          RegexPreset(
            name: 'Variable Name',
            pattern: r'\b[a-zA-Z_]\w*\b',
            description: 'Match valid variable names',
            example: 'myVar or _private',
          ),
        ],
      ),
      PresetCategory(
        name: 'Validation',
        icon: '✅',
        presets: [
          RegexPreset(
            name: 'Username',
            pattern: r'^[a-zA-Z0-9_]{3,16}$',
            description: 'Validate username (3-16 chars)',
            example: 'user_name123',
          ),
          RegexPreset(
            name: 'Strong Password',
            pattern:
                r'^(?=.*[a-z])(?=.*[A-Z])(?=.*\d)(?=.*[@$!%*?&])[A-Za-z\d@$!%*?&]{8,}$',
            description: 'Validate strong password',
            example: 'Abc123!@',
          ),
          RegexPreset(
            name: 'Credit Card',
            pattern: r'\b\d{4}[- ]?\d{4}[- ]?\d{4}[- ]?\d{4}\b',
            description: 'Match credit card numbers',
            example: '1234-5678-9012-3456',
          ),
        ],
      ),
    ];
  }

  /// Get all presets as a flat list
  static List<RegexPreset> getAllPresets() {
    return getAllCategories().expand((category) => category.presets).toList();
  }

  /// Search presets by name or description
  static List<RegexPreset> search(String query) {
    if (query.isEmpty) return getAllPresets();

    final lowerQuery = query.toLowerCase();
    return getAllPresets()
        .where((preset) =>
            preset.name.toLowerCase().contains(lowerQuery) ||
            preset.description.toLowerCase().contains(lowerQuery))
        .toList();
  }
}

/// A category of regex presets
class PresetCategory {
  final String name;
  final String icon;
  final List<RegexPreset> presets;

  PresetCategory({
    required this.name,
    required this.icon,
    required this.presets,
  });
}

/// A preset regex pattern
class RegexPreset {
  final String name;
  final String pattern;
  final String description;
  final String example;

  RegexPreset({
    required this.name,
    required this.pattern,
    required this.description,
    required this.example,
  });
}
=======
/// Common regex patterns library
class RegexPresets {
  /// Get all available preset categories
  static List<PresetCategory> getAllCategories() {
    return [
      PresetCategory(
        name: 'Basic',
        icon: '📝',
        presets: [
          RegexPreset(
            name: 'Email',
            pattern: r'\b[A-Za-z0-9._%+-]+@[A-Za-z0-9.-]+\.[A-Z|a-z]{2,}\b',
            description: 'Match email addresses',
            example: 'user@example.com',
          ),
          RegexPreset(
            name: 'URL',
            pattern: r'https?://[^\s]+',
            description: 'Match HTTP/HTTPS URLs',
            example: 'https://example.com',
          ),
          RegexPreset(
            name: 'Phone (US)',
            pattern: r'\b\d{3}[-.]?\d{3}[-.]?\d{4}\b',
            description: 'Match US phone numbers',
            example: '123-456-7890 or 123.456.7890',
          ),
          RegexPreset(
            name: 'Date (YYYY-MM-DD)',
            pattern: r'\b\d{4}-\d{2}-\d{2}\b',
            description: 'Match ISO date format',
            example: '2024-01-15',
          ),
          RegexPreset(
            name: 'Time (HH:MM)',
            pattern: r'\b([01]?[0-9]|2[0-3]):[0-5][0-9]\b',
            description: 'Match 24-hour time format',
            example: '14:30 or 09:15',
          ),
        ],
      ),
      PresetCategory(
        name: 'Numbers',
        icon: '🔢',
        presets: [
          RegexPreset(
            name: 'Integer',
            pattern: r'-?\d+',
            description: 'Match integers (positive or negative)',
            example: '42 or -123',
          ),
          RegexPreset(
            name: 'Decimal',
            pattern: r'-?\d+\.?\d*',
            description: 'Match decimal numbers',
            example: '3.14 or -0.5',
          ),
          RegexPreset(
            name: 'Percentage',
            pattern: r'\d+(\.\d+)?%',
            description: 'Match percentages',
            example: '75% or 3.14%',
          ),
          RegexPreset(
            name: 'Currency (USD)',
            pattern: r'\$\d+(\.\d{2})?',
            description: 'Match US dollar amounts',
            example: '\$19.99 or \$100',
          ),
        ],
      ),
      PresetCategory(
        name: 'Text',
        icon: '📄',
        presets: [
          RegexPreset(
            name: 'Word',
            pattern: r'\b\w+\b',
            description: 'Match words',
            example: 'hello, world',
          ),
          RegexPreset(
            name: 'Sentence',
            pattern: r'[A-Z][^.!?]*[.!?]',
            description: 'Match sentences',
            example: 'This is a sentence.',
          ),
          RegexPreset(
            name: 'Hashtag',
            pattern: r'#\w+',
            description: 'Match hashtags',
            example: '#flutter or #regex',
          ),
          RegexPreset(
            name: 'Mention',
            pattern: r'@\w+',
            description: 'Match mentions',
            example: '@username',
          ),
        ],
      ),
      PresetCategory(
        name: 'Programming',
        icon: '💻',
        presets: [
          RegexPreset(
            name: 'HTML Tag',
            pattern: r'<[^>]+>',
            description: 'Match HTML tags',
            example: '<div> or <p class="text">',
          ),
          RegexPreset(
            name: 'Hex Color',
            pattern: r'#[0-9A-Fa-f]{3,6}\b',
            description: 'Match hex color codes',
            example: '#fff or #FF5733',
          ),
          RegexPreset(
            name: 'IPv4 Address',
            pattern: r'\b(?:\d{1,3}\.){3}\d{1,3}\b',
            description: 'Match IPv4 addresses',
            example: '192.168.1.1',
          ),
          RegexPreset(
            name: 'Variable Name',
            pattern: r'\b[a-zA-Z_]\w*\b',
            description: 'Match valid variable names',
            example: 'myVar or _private',
          ),
        ],
      ),
      PresetCategory(
        name: 'Validation',
        icon: '✅',
        presets: [
          RegexPreset(
            name: 'Username',
            pattern: r'^[a-zA-Z0-9_]{3,16}$',
            description: 'Validate username (3-16 chars)',
            example: 'user_name123',
          ),
          RegexPreset(
            name: 'Strong Password',
            pattern:
                r'^(?=.*[a-z])(?=.*[A-Z])(?=.*\d)(?=.*[@$!%*?&])[A-Za-z\d@$!%*?&]{8,}$',
            description: 'Validate strong password',
            example: 'Abc123!@',
          ),
          RegexPreset(
            name: 'Credit Card',
            pattern: r'\b\d{4}[- ]?\d{4}[- ]?\d{4}[- ]?\d{4}\b',
            description: 'Match credit card numbers',
            example: '1234-5678-9012-3456',
          ),
        ],
      ),
    ];
  }

  /// Get all presets as a flat list
  static List<RegexPreset> getAllPresets() {
    return getAllCategories().expand((category) => category.presets).toList();
  }

  /// Search presets by name or description
  static List<RegexPreset> search(String query) {
    if (query.isEmpty) return getAllPresets();

    final lowerQuery = query.toLowerCase();
    return getAllPresets()
        .where((preset) =>
            preset.name.toLowerCase().contains(lowerQuery) ||
            preset.description.toLowerCase().contains(lowerQuery))
        .toList();
  }
}

/// A category of regex presets
class PresetCategory {
  final String name;
  final String icon;
  final List<RegexPreset> presets;

  PresetCategory({
    required this.name,
    required this.icon,
    required this.presets,
  });
}

/// A preset regex pattern
class RegexPreset {
  final String name;
  final String pattern;
  final String description;
  final String example;

  RegexPreset({
    required this.name,
    required this.pattern,
    required this.description,
    required this.example,
  });
}
>>>>>>> 12512314
<|MERGE_RESOLUTION|>--- conflicted
+++ resolved
@@ -1,411 +1,204 @@
-<<<<<<< HEAD
-/// Common regex patterns library
-class RegexPresets {
-  /// Get all available preset categories
-  static List<PresetCategory> getAllCategories() {
-    return [
-      PresetCategory(
-        name: 'Basic',
-        icon: '📝',
-        presets: [
-          RegexPreset(
-            name: 'Email',
-            pattern: r'\b[A-Za-z0-9._%+-]+@[A-Za-z0-9.-]+\.[A-Z|a-z]{2,}\b',
-            description: 'Match email addresses',
-            example: 'user@example.com',
-          ),
-          RegexPreset(
-            name: 'URL',
-            pattern: r'https?://[^\s]+',
-            description: 'Match HTTP/HTTPS URLs',
-            example: 'https://example.com',
-          ),
-          RegexPreset(
-            name: 'Phone (US)',
-            pattern: r'\b\d{3}[-.]?\d{3}[-.]?\d{4}\b',
-            description: 'Match US phone numbers',
-            example: '123-456-7890 or 123.456.7890',
-          ),
-          RegexPreset(
-            name: 'Date (YYYY-MM-DD)',
-            pattern: r'\b\d{4}-\d{2}-\d{2}\b',
-            description: 'Match ISO date format',
-            example: '2024-01-15',
-          ),
-          RegexPreset(
-            name: 'Time (HH:MM)',
-            pattern: r'\b([01]?[0-9]|2[0-3]):[0-5][0-9]\b',
-            description: 'Match 24-hour time format',
-            example: '14:30 or 09:15',
-          ),
-        ],
-      ),
-      PresetCategory(
-        name: 'Numbers',
-        icon: '🔢',
-        presets: [
-          RegexPreset(
-            name: 'Integer',
-            pattern: r'-?\d+',
-            description: 'Match integers (positive or negative)',
-            example: '42 or -123',
-          ),
-          RegexPreset(
-            name: 'Decimal',
-            pattern: r'-?\d+\.?\d*',
-            description: 'Match decimal numbers',
-            example: '3.14 or -0.5',
-          ),
-          RegexPreset(
-            name: 'Percentage',
-            pattern: r'\d+(\.\d+)?%',
-            description: 'Match percentages',
-            example: '75% or 3.14%',
-          ),
-          RegexPreset(
-            name: 'Currency (USD)',
-            pattern: r'\$\d+(\.\d{2})?',
-            description: 'Match US dollar amounts',
-            example: '\$19.99 or \$100',
-          ),
-        ],
-      ),
-      PresetCategory(
-        name: 'Text',
-        icon: '📄',
-        presets: [
-          RegexPreset(
-            name: 'Word',
-            pattern: r'\b\w+\b',
-            description: 'Match words',
-            example: 'hello, world',
-          ),
-          RegexPreset(
-            name: 'Sentence',
-            pattern: r'[A-Z][^.!?]*[.!?]',
-            description: 'Match sentences',
-            example: 'This is a sentence.',
-          ),
-          RegexPreset(
-            name: 'Hashtag',
-            pattern: r'#\w+',
-            description: 'Match hashtags',
-            example: '#flutter or #regex',
-          ),
-          RegexPreset(
-            name: 'Mention',
-            pattern: r'@\w+',
-            description: 'Match mentions',
-            example: '@username',
-          ),
-        ],
-      ),
-      PresetCategory(
-        name: 'Programming',
-        icon: '💻',
-        presets: [
-          RegexPreset(
-            name: 'HTML Tag',
-            pattern: r'<[^>]+>',
-            description: 'Match HTML tags',
-            example: '<div> or <p class="text">',
-          ),
-          RegexPreset(
-            name: 'Hex Color',
-            pattern: r'#[0-9A-Fa-f]{3,6}\b',
-            description: 'Match hex color codes',
-            example: '#fff or #FF5733',
-          ),
-          RegexPreset(
-            name: 'IPv4 Address',
-            pattern: r'\b(?:\d{1,3}\.){3}\d{1,3}\b',
-            description: 'Match IPv4 addresses',
-            example: '192.168.1.1',
-          ),
-          RegexPreset(
-            name: 'Variable Name',
-            pattern: r'\b[a-zA-Z_]\w*\b',
-            description: 'Match valid variable names',
-            example: 'myVar or _private',
-          ),
-        ],
-      ),
-      PresetCategory(
-        name: 'Validation',
-        icon: '✅',
-        presets: [
-          RegexPreset(
-            name: 'Username',
-            pattern: r'^[a-zA-Z0-9_]{3,16}$',
-            description: 'Validate username (3-16 chars)',
-            example: 'user_name123',
-          ),
-          RegexPreset(
-            name: 'Strong Password',
-            pattern:
-                r'^(?=.*[a-z])(?=.*[A-Z])(?=.*\d)(?=.*[@$!%*?&])[A-Za-z\d@$!%*?&]{8,}$',
-            description: 'Validate strong password',
-            example: 'Abc123!@',
-          ),
-          RegexPreset(
-            name: 'Credit Card',
-            pattern: r'\b\d{4}[- ]?\d{4}[- ]?\d{4}[- ]?\d{4}\b',
-            description: 'Match credit card numbers',
-            example: '1234-5678-9012-3456',
-          ),
-        ],
-      ),
-    ];
-  }
-
-  /// Get all presets as a flat list
-  static List<RegexPreset> getAllPresets() {
-    return getAllCategories().expand((category) => category.presets).toList();
-  }
-
-  /// Search presets by name or description
-  static List<RegexPreset> search(String query) {
-    if (query.isEmpty) return getAllPresets();
-
-    final lowerQuery = query.toLowerCase();
-    return getAllPresets()
-        .where((preset) =>
-            preset.name.toLowerCase().contains(lowerQuery) ||
-            preset.description.toLowerCase().contains(lowerQuery))
-        .toList();
-  }
-}
-
-/// A category of regex presets
-class PresetCategory {
-  final String name;
-  final String icon;
-  final List<RegexPreset> presets;
-
-  PresetCategory({
-    required this.name,
-    required this.icon,
-    required this.presets,
-  });
-}
-
-/// A preset regex pattern
-class RegexPreset {
-  final String name;
-  final String pattern;
-  final String description;
-  final String example;
-
-  RegexPreset({
-    required this.name,
-    required this.pattern,
-    required this.description,
-    required this.example,
-  });
-}
-=======
-/// Common regex patterns library
-class RegexPresets {
-  /// Get all available preset categories
-  static List<PresetCategory> getAllCategories() {
-    return [
-      PresetCategory(
-        name: 'Basic',
-        icon: '📝',
-        presets: [
-          RegexPreset(
-            name: 'Email',
-            pattern: r'\b[A-Za-z0-9._%+-]+@[A-Za-z0-9.-]+\.[A-Z|a-z]{2,}\b',
-            description: 'Match email addresses',
-            example: 'user@example.com',
-          ),
-          RegexPreset(
-            name: 'URL',
-            pattern: r'https?://[^\s]+',
-            description: 'Match HTTP/HTTPS URLs',
-            example: 'https://example.com',
-          ),
-          RegexPreset(
-            name: 'Phone (US)',
-            pattern: r'\b\d{3}[-.]?\d{3}[-.]?\d{4}\b',
-            description: 'Match US phone numbers',
-            example: '123-456-7890 or 123.456.7890',
-          ),
-          RegexPreset(
-            name: 'Date (YYYY-MM-DD)',
-            pattern: r'\b\d{4}-\d{2}-\d{2}\b',
-            description: 'Match ISO date format',
-            example: '2024-01-15',
-          ),
-          RegexPreset(
-            name: 'Time (HH:MM)',
-            pattern: r'\b([01]?[0-9]|2[0-3]):[0-5][0-9]\b',
-            description: 'Match 24-hour time format',
-            example: '14:30 or 09:15',
-          ),
-        ],
-      ),
-      PresetCategory(
-        name: 'Numbers',
-        icon: '🔢',
-        presets: [
-          RegexPreset(
-            name: 'Integer',
-            pattern: r'-?\d+',
-            description: 'Match integers (positive or negative)',
-            example: '42 or -123',
-          ),
-          RegexPreset(
-            name: 'Decimal',
-            pattern: r'-?\d+\.?\d*',
-            description: 'Match decimal numbers',
-            example: '3.14 or -0.5',
-          ),
-          RegexPreset(
-            name: 'Percentage',
-            pattern: r'\d+(\.\d+)?%',
-            description: 'Match percentages',
-            example: '75% or 3.14%',
-          ),
-          RegexPreset(
-            name: 'Currency (USD)',
-            pattern: r'\$\d+(\.\d{2})?',
-            description: 'Match US dollar amounts',
-            example: '\$19.99 or \$100',
-          ),
-        ],
-      ),
-      PresetCategory(
-        name: 'Text',
-        icon: '📄',
-        presets: [
-          RegexPreset(
-            name: 'Word',
-            pattern: r'\b\w+\b',
-            description: 'Match words',
-            example: 'hello, world',
-          ),
-          RegexPreset(
-            name: 'Sentence',
-            pattern: r'[A-Z][^.!?]*[.!?]',
-            description: 'Match sentences',
-            example: 'This is a sentence.',
-          ),
-          RegexPreset(
-            name: 'Hashtag',
-            pattern: r'#\w+',
-            description: 'Match hashtags',
-            example: '#flutter or #regex',
-          ),
-          RegexPreset(
-            name: 'Mention',
-            pattern: r'@\w+',
-            description: 'Match mentions',
-            example: '@username',
-          ),
-        ],
-      ),
-      PresetCategory(
-        name: 'Programming',
-        icon: '💻',
-        presets: [
-          RegexPreset(
-            name: 'HTML Tag',
-            pattern: r'<[^>]+>',
-            description: 'Match HTML tags',
-            example: '<div> or <p class="text">',
-          ),
-          RegexPreset(
-            name: 'Hex Color',
-            pattern: r'#[0-9A-Fa-f]{3,6}\b',
-            description: 'Match hex color codes',
-            example: '#fff or #FF5733',
-          ),
-          RegexPreset(
-            name: 'IPv4 Address',
-            pattern: r'\b(?:\d{1,3}\.){3}\d{1,3}\b',
-            description: 'Match IPv4 addresses',
-            example: '192.168.1.1',
-          ),
-          RegexPreset(
-            name: 'Variable Name',
-            pattern: r'\b[a-zA-Z_]\w*\b',
-            description: 'Match valid variable names',
-            example: 'myVar or _private',
-          ),
-        ],
-      ),
-      PresetCategory(
-        name: 'Validation',
-        icon: '✅',
-        presets: [
-          RegexPreset(
-            name: 'Username',
-            pattern: r'^[a-zA-Z0-9_]{3,16}$',
-            description: 'Validate username (3-16 chars)',
-            example: 'user_name123',
-          ),
-          RegexPreset(
-            name: 'Strong Password',
-            pattern:
-                r'^(?=.*[a-z])(?=.*[A-Z])(?=.*\d)(?=.*[@$!%*?&])[A-Za-z\d@$!%*?&]{8,}$',
-            description: 'Validate strong password',
-            example: 'Abc123!@',
-          ),
-          RegexPreset(
-            name: 'Credit Card',
-            pattern: r'\b\d{4}[- ]?\d{4}[- ]?\d{4}[- ]?\d{4}\b',
-            description: 'Match credit card numbers',
-            example: '1234-5678-9012-3456',
-          ),
-        ],
-      ),
-    ];
-  }
-
-  /// Get all presets as a flat list
-  static List<RegexPreset> getAllPresets() {
-    return getAllCategories().expand((category) => category.presets).toList();
-  }
-
-  /// Search presets by name or description
-  static List<RegexPreset> search(String query) {
-    if (query.isEmpty) return getAllPresets();
-
-    final lowerQuery = query.toLowerCase();
-    return getAllPresets()
-        .where((preset) =>
-            preset.name.toLowerCase().contains(lowerQuery) ||
-            preset.description.toLowerCase().contains(lowerQuery))
-        .toList();
-  }
-}
-
-/// A category of regex presets
-class PresetCategory {
-  final String name;
-  final String icon;
-  final List<RegexPreset> presets;
-
-  PresetCategory({
-    required this.name,
-    required this.icon,
-    required this.presets,
-  });
-}
-
-/// A preset regex pattern
-class RegexPreset {
-  final String name;
-  final String pattern;
-  final String description;
-  final String example;
-
-  RegexPreset({
-    required this.name,
-    required this.pattern,
-    required this.description,
-    required this.example,
-  });
-}
->>>>>>> 12512314
+/// Common regex patterns library
+class RegexPresets {
+  /// Get all available preset categories
+  static List<PresetCategory> getAllCategories() {
+    return [
+      PresetCategory(
+        name: 'Basic',
+        icon: '📝',
+        presets: [
+          RegexPreset(
+            name: 'Email',
+            pattern: r'\b[A-Za-z0-9._%+-]+@[A-Za-z0-9.-]+\.[A-Z|a-z]{2,}\b',
+            description: 'Match email addresses',
+            example: 'user@example.com',
+          ),
+          RegexPreset(
+            name: 'URL',
+            pattern: r'https?://[^\s]+',
+            description: 'Match HTTP/HTTPS URLs',
+            example: 'https://example.com',
+          ),
+          RegexPreset(
+            name: 'Phone (US)',
+            pattern: r'\b\d{3}[-.]?\d{3}[-.]?\d{4}\b',
+            description: 'Match US phone numbers',
+            example: '123-456-7890 or 123.456.7890',
+          ),
+          RegexPreset(
+            name: 'Date (YYYY-MM-DD)',
+            pattern: r'\b\d{4}-\d{2}-\d{2}\b',
+            description: 'Match ISO date format',
+            example: '2024-01-15',
+          ),
+          RegexPreset(
+            name: 'Time (HH:MM)',
+            pattern: r'\b([01]?[0-9]|2[0-3]):[0-5][0-9]\b',
+            description: 'Match 24-hour time format',
+            example: '14:30 or 09:15',
+          ),
+        ],
+      ),
+      PresetCategory(
+        name: 'Numbers',
+        icon: '🔢',
+        presets: [
+          RegexPreset(
+            name: 'Integer',
+            pattern: r'-?\d+',
+            description: 'Match integers (positive or negative)',
+            example: '42 or -123',
+          ),
+          RegexPreset(
+            name: 'Decimal',
+            pattern: r'-?\d+\.?\d*',
+            description: 'Match decimal numbers',
+            example: '3.14 or -0.5',
+          ),
+          RegexPreset(
+            name: 'Percentage',
+            pattern: r'\d+(\.\d+)?%',
+            description: 'Match percentages',
+            example: '75% or 3.14%',
+          ),
+          RegexPreset(
+            name: 'Currency (USD)',
+            pattern: r'\$\d+(\.\d{2})?',
+            description: 'Match US dollar amounts',
+            example: '\$19.99 or \$100',
+          ),
+        ],
+      ),
+      PresetCategory(
+        name: 'Text',
+        icon: '📄',
+        presets: [
+          RegexPreset(
+            name: 'Word',
+            pattern: r'\b\w+\b',
+            description: 'Match words',
+            example: 'hello, world',
+          ),
+          RegexPreset(
+            name: 'Sentence',
+            pattern: r'[A-Z][^.!?]*[.!?]',
+            description: 'Match sentences',
+            example: 'This is a sentence.',
+          ),
+          RegexPreset(
+            name: 'Hashtag',
+            pattern: r'#\w+',
+            description: 'Match hashtags',
+            example: '#flutter or #regex',
+          ),
+          RegexPreset(
+            name: 'Mention',
+            pattern: r'@\w+',
+            description: 'Match mentions',
+            example: '@username',
+          ),
+        ],
+      ),
+      PresetCategory(
+        name: 'Programming',
+        icon: '💻',
+        presets: [
+          RegexPreset(
+            name: 'HTML Tag',
+            pattern: r'<[^>]+>',
+            description: 'Match HTML tags',
+            example: '<div> or <p class="text">',
+          ),
+          RegexPreset(
+            name: 'Hex Color',
+            pattern: r'#[0-9A-Fa-f]{3,6}\b',
+            description: 'Match hex color codes',
+            example: '#fff or #FF5733',
+          ),
+          RegexPreset(
+            name: 'IPv4 Address',
+            pattern: r'\b(?:\d{1,3}\.){3}\d{1,3}\b',
+            description: 'Match IPv4 addresses',
+            example: '192.168.1.1',
+          ),
+          RegexPreset(
+            name: 'Variable Name',
+            pattern: r'\b[a-zA-Z_]\w*\b',
+            description: 'Match valid variable names',
+            example: 'myVar or _private',
+          ),
+        ],
+      ),
+      PresetCategory(
+        name: 'Validation',
+        icon: '✅',
+        presets: [
+          RegexPreset(
+            name: 'Username',
+            pattern: r'^[a-zA-Z0-9_]{3,16}$',
+            description: 'Validate username (3-16 chars)',
+            example: 'user_name123',
+          ),
+          RegexPreset(
+            name: 'Strong Password',
+            pattern:
+                r'^(?=.*[a-z])(?=.*[A-Z])(?=.*\d)(?=.*[@$!%*?&])[A-Za-z\d@$!%*?&]{8,}$',
+            description: 'Validate strong password',
+            example: 'Abc123!@',
+          ),
+          RegexPreset(
+            name: 'Credit Card',
+            pattern: r'\b\d{4}[- ]?\d{4}[- ]?\d{4}[- ]?\d{4}\b',
+            description: 'Match credit card numbers',
+            example: '1234-5678-9012-3456',
+          ),
+        ],
+      ),
+    ];
+  }
+
+  /// Get all presets as a flat list
+  static List<RegexPreset> getAllPresets() {
+    return getAllCategories().expand((category) => category.presets).toList();
+  }
+
+  /// Search presets by name or description
+  static List<RegexPreset> search(String query) {
+    if (query.isEmpty) return getAllPresets();
+
+    final lowerQuery = query.toLowerCase();
+    return getAllPresets()
+        .where((preset) =>
+            preset.name.toLowerCase().contains(lowerQuery) ||
+            preset.description.toLowerCase().contains(lowerQuery))
+        .toList();
+  }
+}
+
+/// A category of regex presets
+class PresetCategory {
+  final String name;
+  final String icon;
+  final List<RegexPreset> presets;
+
+  PresetCategory({
+    required this.name,
+    required this.icon,
+    required this.presets,
+  });
+}
+
+/// A preset regex pattern
+class RegexPreset {
+  final String name;
+  final String pattern;
+  final String description;
+  final String example;
+
+  RegexPreset({
+    required this.name,
+    required this.pattern,
+    required this.description,
+    required this.example,
+  });
+}