<<<<<<< HEAD
import 'unit_search.dart';

/// Manages conversion history
class ConversionHistory {
  static final List<ConversionPair> _history = [];
  static const int maxHistorySize = 20;

  /// Add a conversion to history
  static void add(ConversionPair pair) {
    // Remove if already exists
    _history.removeWhere((p) => p == pair);

    // Add to front with timestamp
    _history.insert(
      0,
      ConversionPair(
        fromUnit: pair.fromUnit,
        toUnit: pair.toUnit,
        category: pair.category,
        timestamp: DateTime.now(),
      ),
    );

    // Limit size
    if (_history.length > maxHistorySize) {
      _history.removeRange(maxHistorySize, _history.length);
    }
  }

  /// Get recent conversion history
  static List<ConversionPair> getRecent({int limit = 10}) {
    return _history.take(limit).toList();
  }

  /// Clear all history
  static void clear() {
    _history.clear();
  }

  /// Check if history is empty
  static bool get isEmpty => _history.isEmpty;

  /// Get history size
  static int get size => _history.length;
}
=======
import 'unit_search.dart';

/// Manages conversion history
class ConversionHistory {
  static final List<ConversionPair> _history = [];
  static const int maxHistorySize = 20;

  /// Add a conversion to history
  static void add(ConversionPair pair) {
    // Remove if already exists
    _history.removeWhere((p) => p == pair);

    // Add to front with timestamp
    _history.insert(
      0,
      ConversionPair(
        fromUnit: pair.fromUnit,
        toUnit: pair.toUnit,
        category: pair.category,
        timestamp: DateTime.now(),
      ),
    );

    // Limit size
    if (_history.length > maxHistorySize) {
      _history.removeRange(maxHistorySize, _history.length);
    }
  }

  /// Get recent conversion history
  static List<ConversionPair> getRecent({int limit = 10}) {
    return _history.take(limit).toList();
  }

  /// Clear all history
  static void clear() {
    _history.clear();
  }

  /// Check if history is empty
  static bool get isEmpty => _history.isEmpty;

  /// Get history size
  static int get size => _history.length;
}
>>>>>>> 12512314
<|MERGE_RESOLUTION|>--- conflicted
+++ resolved
@@ -1,93 +1,45 @@
-<<<<<<< HEAD
-import 'unit_search.dart';
-
-/// Manages conversion history
-class ConversionHistory {
-  static final List<ConversionPair> _history = [];
-  static const int maxHistorySize = 20;
-
-  /// Add a conversion to history
-  static void add(ConversionPair pair) {
-    // Remove if already exists
-    _history.removeWhere((p) => p == pair);
-
-    // Add to front with timestamp
-    _history.insert(
-      0,
-      ConversionPair(
-        fromUnit: pair.fromUnit,
-        toUnit: pair.toUnit,
-        category: pair.category,
-        timestamp: DateTime.now(),
-      ),
-    );
-
-    // Limit size
-    if (_history.length > maxHistorySize) {
-      _history.removeRange(maxHistorySize, _history.length);
-    }
-  }
-
-  /// Get recent conversion history
-  static List<ConversionPair> getRecent({int limit = 10}) {
-    return _history.take(limit).toList();
-  }
-
-  /// Clear all history
-  static void clear() {
-    _history.clear();
-  }
-
-  /// Check if history is empty
-  static bool get isEmpty => _history.isEmpty;
-
-  /// Get history size
-  static int get size => _history.length;
-}
-=======
-import 'unit_search.dart';
-
-/// Manages conversion history
-class ConversionHistory {
-  static final List<ConversionPair> _history = [];
-  static const int maxHistorySize = 20;
-
-  /// Add a conversion to history
-  static void add(ConversionPair pair) {
-    // Remove if already exists
-    _history.removeWhere((p) => p == pair);
-
-    // Add to front with timestamp
-    _history.insert(
-      0,
-      ConversionPair(
-        fromUnit: pair.fromUnit,
-        toUnit: pair.toUnit,
-        category: pair.category,
-        timestamp: DateTime.now(),
-      ),
-    );
-
-    // Limit size
-    if (_history.length > maxHistorySize) {
-      _history.removeRange(maxHistorySize, _history.length);
-    }
-  }
-
-  /// Get recent conversion history
-  static List<ConversionPair> getRecent({int limit = 10}) {
-    return _history.take(limit).toList();
-  }
-
-  /// Clear all history
-  static void clear() {
-    _history.clear();
-  }
-
-  /// Check if history is empty
-  static bool get isEmpty => _history.isEmpty;
-
-  /// Get history size
-  static int get size => _history.length;
-}
->>>>>>> 12512314
+import 'unit_search.dart';
+
+/// Manages conversion history
+class ConversionHistory {
+  static final List<ConversionPair> _history = [];
+  static const int maxHistorySize = 20;
+
+  /// Add a conversion to history
+  static void add(ConversionPair pair) {
+    // Remove if already exists
+    _history.removeWhere((p) => p == pair);
+
+    // Add to front with timestamp
+    _history.insert(
+      0,
+      ConversionPair(
+        fromUnit: pair.fromUnit,
+        toUnit: pair.toUnit,
+        category: pair.category,
+        timestamp: DateTime.now(),
+      ),
+    );
+
+    // Limit size
+    if (_history.length > maxHistorySize) {
+      _history.removeRange(maxHistorySize, _history.length);
+    }
+  }
+
+  /// Get recent conversion history
+  static List<ConversionPair> getRecent({int limit = 10}) {
+    return _history.take(limit).toList();
+  }
+
+  /// Clear all history
+  static void clear() {
+    _history.clear();
+  }
+
+  /// Check if history is empty
+  static bool get isEmpty => _history.isEmpty;
+
+  /// Get history size
+  static int get size => _history.length;
+}