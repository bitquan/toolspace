<<<<<<< HEAD
/// Unit conversion engine supporting multiple categories
class UnitConverter {
  /// Convert value from one unit to another
  static double convert(
      double value, String fromUnit, String toUnit, String category) {
    if (fromUnit == toUnit) return value;

    // Convert to base unit first, then to target unit
    final baseValue = _toBaseUnit(value, fromUnit, category);
    return _fromBaseUnit(baseValue, toUnit, category);
  }

  /// Convert value to base unit for the category
  static double _toBaseUnit(double value, String unit, String category) {
    final conversions = _getConversions(category);
    return value * (conversions[unit] ?? 1.0);
  }

  /// Convert value from base unit to target unit
  static double _fromBaseUnit(double value, String unit, String category) {
    final conversions = _getConversions(category);
    return value / (conversions[unit] ?? 1.0);
  }

  /// Get conversion factors for a category (to base unit)
  static Map<String, double> _getConversions(String category) {
    switch (category.toLowerCase()) {
      case 'length':
        return {
          'meter': 1.0,
          'kilometer': 1000.0,
          'centimeter': 0.01,
          'millimeter': 0.001,
          'mile': 1609.344,
          'yard': 0.9144,
          'foot': 0.3048,
          'inch': 0.0254,
          'nautical mile': 1852.0,
        };
      case 'mass':
        return {
          'kilogram': 1.0,
          'gram': 0.001,
          'milligram': 0.000001,
          'ton': 1000.0,
          'pound': 0.453592,
          'ounce': 0.0283495,
          'stone': 6.35029,
        };
      case 'temperature':
        // Temperature requires special handling
        return {};
      case 'data storage':
        return {
          'byte': 1.0,
          'kilobyte': 1024.0,
          'megabyte': 1048576.0,
          'gigabyte': 1073741824.0,
          'terabyte': 1099511627776.0,
          'petabyte': 1125899906842624.0,
          'bit': 0.125,
          'kilobit': 128.0,
          'megabit': 131072.0,
          'gigabit': 134217728.0,
        };
      case 'time':
        return {
          'second': 1.0,
          'millisecond': 0.001,
          'microsecond': 0.000001,
          'nanosecond': 0.000000001,
          'minute': 60.0,
          'hour': 3600.0,
          'day': 86400.0,
          'week': 604800.0,
          'month': 2592000.0, // 30 days
          'year': 31536000.0, // 365 days
        };
      case 'area':
        return {
          'square meter': 1.0,
          'square kilometer': 1000000.0,
          'square centimeter': 0.0001,
          'square millimeter': 0.000001,
          'hectare': 10000.0,
          'acre': 4046.86,
          'square mile': 2589988.11,
          'square yard': 0.836127,
          'square foot': 0.092903,
          'square inch': 0.00064516,
        };
      case 'volume':
        return {
          'liter': 1.0,
          'milliliter': 0.001,
          'cubic meter': 1000.0,
          'cubic centimeter': 0.001,
          'gallon': 3.78541,
          'quart': 0.946353,
          'pint': 0.473176,
          'cup': 0.236588,
          'fluid ounce': 0.0295735,
          'tablespoon': 0.0147868,
          'teaspoon': 0.00492892,
        };
      default:
        return {};
    }
  }

  /// Special handling for temperature conversion
  static double convertTemperature(
      double value, String fromUnit, String toUnit) {
    if (fromUnit == toUnit) return value;

    // Convert to Celsius first
    double celsius;
    switch (fromUnit.toLowerCase()) {
      case 'celsius':
        celsius = value;
        break;
      case 'fahrenheit':
        celsius = (value - 32) * 5 / 9;
        break;
      case 'kelvin':
        celsius = value - 273.15;
        break;
      default:
        return value;
    }

    // Convert from Celsius to target
    switch (toUnit.toLowerCase()) {
      case 'celsius':
        return celsius;
      case 'fahrenheit':
        return celsius * 9 / 5 + 32;
      case 'kelvin':
        return celsius + 273.15;
      default:
        return value;
    }
  }

  /// Get all available categories
  static List<String> getCategories() {
    return [
      'Length',
      'Mass',
      'Temperature',
      'Data Storage',
      'Time',
      'Area',
      'Volume',
    ];
  }

  /// Get units for a category
  static List<String> getUnitsForCategory(String category) {
    switch (category.toLowerCase()) {
      case 'length':
        return [
          'meter',
          'kilometer',
          'centimeter',
          'millimeter',
          'mile',
          'yard',
          'foot',
          'inch',
          'nautical mile',
        ];
      case 'mass':
        return [
          'kilogram',
          'gram',
          'milligram',
          'ton',
          'pound',
          'ounce',
          'stone',
        ];
      case 'temperature':
        return [
          'celsius',
          'fahrenheit',
          'kelvin',
        ];
      case 'data storage':
        return [
          'byte',
          'kilobyte',
          'megabyte',
          'gigabyte',
          'terabyte',
          'petabyte',
          'bit',
          'kilobit',
          'megabit',
          'gigabit',
        ];
      case 'time':
        return [
          'second',
          'millisecond',
          'microsecond',
          'nanosecond',
          'minute',
          'hour',
          'day',
          'week',
          'month',
          'year',
        ];
      case 'area':
        return [
          'square meter',
          'square kilometer',
          'square centimeter',
          'square millimeter',
          'hectare',
          'acre',
          'square mile',
          'square yard',
          'square foot',
          'square inch',
        ];
      case 'volume':
        return [
          'liter',
          'milliliter',
          'cubic meter',
          'cubic centimeter',
          'gallon',
          'quart',
          'pint',
          'cup',
          'fluid ounce',
          'tablespoon',
          'teaspoon',
        ];
      default:
        return [];
    }
  }

  /// Get common aliases for units
  static Map<String, List<String>> getUnitAliases() {
    return {
      'meter': ['m', 'meters', 'metre', 'metres'],
      'kilometer': ['km', 'kilometers', 'kilometre', 'kilometres'],
      'centimeter': ['cm', 'centimeters', 'centimetre', 'centimetres'],
      'millimeter': ['mm', 'millimeters', 'millimetre', 'millimetres'],
      'mile': ['mi', 'miles'],
      'yard': ['yd', 'yards'],
      'foot': ['ft', 'feet'],
      'inch': ['in', 'inches'],
      'kilogram': ['kg', 'kilograms'],
      'gram': ['g', 'grams'],
      'milligram': ['mg', 'milligrams'],
      'ton': ['t', 'tons', 'metric ton'],
      'pound': ['lb', 'lbs', 'pounds'],
      'ounce': ['oz', 'ounces'],
      'celsius': ['c', '°c', 'centigrade'],
      'fahrenheit': ['f', '°f'],
      'kelvin': ['k'],
      'byte': ['b', 'bytes'],
      'kilobyte': ['kb', 'kilobytes'],
      'megabyte': ['mb', 'megabytes'],
      'gigabyte': ['gb', 'gigabytes'],
      'terabyte': ['tb', 'terabytes'],
      'petabyte': ['pb', 'petabytes'],
      'bit': ['bits'],
      'second': ['s', 'sec', 'seconds'],
      'minute': ['min', 'minutes'],
      'hour': ['h', 'hr', 'hours'],
      'day': ['d', 'days'],
      'week': ['w', 'weeks'],
      'month': ['mo', 'months'],
      'year': ['y', 'yr', 'years'],
      'liter': ['l', 'liters', 'litre', 'litres'],
      'milliliter': ['ml', 'milliliters', 'millilitre', 'millilitres'],
      'gallon': ['gal', 'gallons'],
    };
  }
}
=======
/// Unit conversion engine supporting multiple categories
class UnitConverter {
  /// Convert value from one unit to another
  static double convert(
      double value, String fromUnit, String toUnit, String category) {
    if (fromUnit == toUnit) return value;

    // Convert to base unit first, then to target unit
    final baseValue = _toBaseUnit(value, fromUnit, category);
    return _fromBaseUnit(baseValue, toUnit, category);
  }

  /// Convert value to base unit for the category
  static double _toBaseUnit(double value, String unit, String category) {
    final conversions = _getConversions(category);
    return value * (conversions[unit] ?? 1.0);
  }

  /// Convert value from base unit to target unit
  static double _fromBaseUnit(double value, String unit, String category) {
    final conversions = _getConversions(category);
    return value / (conversions[unit] ?? 1.0);
  }

  /// Get conversion factors for a category (to base unit)
  static Map<String, double> _getConversions(String category) {
    switch (category.toLowerCase()) {
      case 'length':
        return {
          'meter': 1.0,
          'kilometer': 1000.0,
          'centimeter': 0.01,
          'millimeter': 0.001,
          'mile': 1609.344,
          'yard': 0.9144,
          'foot': 0.3048,
          'inch': 0.0254,
          'nautical mile': 1852.0,
        };
      case 'mass':
        return {
          'kilogram': 1.0,
          'gram': 0.001,
          'milligram': 0.000001,
          'ton': 1000.0,
          'pound': 0.453592,
          'ounce': 0.0283495,
          'stone': 6.35029,
        };
      case 'temperature':
        // Temperature requires special handling
        return {};
      case 'data storage':
        return {
          'byte': 1.0,
          'kilobyte': 1024.0,
          'megabyte': 1048576.0,
          'gigabyte': 1073741824.0,
          'terabyte': 1099511627776.0,
          'petabyte': 1125899906842624.0,
          'bit': 0.125,
          'kilobit': 128.0,
          'megabit': 131072.0,
          'gigabit': 134217728.0,
        };
      case 'time':
        return {
          'second': 1.0,
          'millisecond': 0.001,
          'microsecond': 0.000001,
          'nanosecond': 0.000000001,
          'minute': 60.0,
          'hour': 3600.0,
          'day': 86400.0,
          'week': 604800.0,
          'month': 2592000.0, // 30 days
          'year': 31536000.0, // 365 days
        };
      case 'area':
        return {
          'square meter': 1.0,
          'square kilometer': 1000000.0,
          'square centimeter': 0.0001,
          'square millimeter': 0.000001,
          'hectare': 10000.0,
          'acre': 4046.86,
          'square mile': 2589988.11,
          'square yard': 0.836127,
          'square foot': 0.092903,
          'square inch': 0.00064516,
        };
      case 'volume':
        return {
          'liter': 1.0,
          'milliliter': 0.001,
          'cubic meter': 1000.0,
          'cubic centimeter': 0.001,
          'gallon': 3.78541,
          'quart': 0.946353,
          'pint': 0.473176,
          'cup': 0.236588,
          'fluid ounce': 0.0295735,
          'tablespoon': 0.0147868,
          'teaspoon': 0.00492892,
        };
      default:
        return {};
    }
  }

  /// Special handling for temperature conversion
  static double convertTemperature(
      double value, String fromUnit, String toUnit) {
    if (fromUnit == toUnit) return value;

    // Convert to Celsius first
    double celsius;
    switch (fromUnit.toLowerCase()) {
      case 'celsius':
        celsius = value;
        break;
      case 'fahrenheit':
        celsius = (value - 32) * 5 / 9;
        break;
      case 'kelvin':
        celsius = value - 273.15;
        break;
      default:
        return value;
    }

    // Convert from Celsius to target
    switch (toUnit.toLowerCase()) {
      case 'celsius':
        return celsius;
      case 'fahrenheit':
        return celsius * 9 / 5 + 32;
      case 'kelvin':
        return celsius + 273.15;
      default:
        return value;
    }
  }

  /// Get all available categories
  static List<String> getCategories() {
    return [
      'Length',
      'Mass',
      'Temperature',
      'Data Storage',
      'Time',
      'Area',
      'Volume',
    ];
  }

  /// Get units for a category
  static List<String> getUnitsForCategory(String category) {
    switch (category.toLowerCase()) {
      case 'length':
        return [
          'meter',
          'kilometer',
          'centimeter',
          'millimeter',
          'mile',
          'yard',
          'foot',
          'inch',
          'nautical mile',
        ];
      case 'mass':
        return [
          'kilogram',
          'gram',
          'milligram',
          'ton',
          'pound',
          'ounce',
          'stone',
        ];
      case 'temperature':
        return [
          'celsius',
          'fahrenheit',
          'kelvin',
        ];
      case 'data storage':
        return [
          'byte',
          'kilobyte',
          'megabyte',
          'gigabyte',
          'terabyte',
          'petabyte',
          'bit',
          'kilobit',
          'megabit',
          'gigabit',
        ];
      case 'time':
        return [
          'second',
          'millisecond',
          'microsecond',
          'nanosecond',
          'minute',
          'hour',
          'day',
          'week',
          'month',
          'year',
        ];
      case 'area':
        return [
          'square meter',
          'square kilometer',
          'square centimeter',
          'square millimeter',
          'hectare',
          'acre',
          'square mile',
          'square yard',
          'square foot',
          'square inch',
        ];
      case 'volume':
        return [
          'liter',
          'milliliter',
          'cubic meter',
          'cubic centimeter',
          'gallon',
          'quart',
          'pint',
          'cup',
          'fluid ounce',
          'tablespoon',
          'teaspoon',
        ];
      default:
        return [];
    }
  }

  /// Get common aliases for units
  static Map<String, List<String>> getUnitAliases() {
    return {
      'meter': ['m', 'meters', 'metre', 'metres'],
      'kilometer': ['km', 'kilometers', 'kilometre', 'kilometres'],
      'centimeter': ['cm', 'centimeters', 'centimetre', 'centimetres'],
      'millimeter': ['mm', 'millimeters', 'millimetre', 'millimetres'],
      'mile': ['mi', 'miles'],
      'yard': ['yd', 'yards'],
      'foot': ['ft', 'feet'],
      'inch': ['in', 'inches'],
      'kilogram': ['kg', 'kilograms'],
      'gram': ['g', 'grams'],
      'milligram': ['mg', 'milligrams'],
      'ton': ['t', 'tons', 'metric ton'],
      'pound': ['lb', 'lbs', 'pounds'],
      'ounce': ['oz', 'ounces'],
      'celsius': ['c', '°c', 'centigrade'],
      'fahrenheit': ['f', '°f'],
      'kelvin': ['k'],
      'byte': ['b', 'bytes'],
      'kilobyte': ['kb', 'kilobytes'],
      'megabyte': ['mb', 'megabytes'],
      'gigabyte': ['gb', 'gigabytes'],
      'terabyte': ['tb', 'terabytes'],
      'petabyte': ['pb', 'petabytes'],
      'bit': ['bits'],
      'second': ['s', 'sec', 'seconds'],
      'minute': ['min', 'minutes'],
      'hour': ['h', 'hr', 'hours'],
      'day': ['d', 'days'],
      'week': ['w', 'weeks'],
      'month': ['mo', 'months'],
      'year': ['y', 'yr', 'years'],
      'liter': ['l', 'liters', 'litre', 'litres'],
      'milliliter': ['ml', 'milliliters', 'millilitre', 'millilitres'],
      'gallon': ['gal', 'gallons'],
    };
  }
}
>>>>>>> 12512314
<|MERGE_RESOLUTION|>--- conflicted
+++ resolved
@@ -1,575 +1,286 @@
-<<<<<<< HEAD
-/// Unit conversion engine supporting multiple categories
-class UnitConverter {
-  /// Convert value from one unit to another
-  static double convert(
-      double value, String fromUnit, String toUnit, String category) {
-    if (fromUnit == toUnit) return value;
-
-    // Convert to base unit first, then to target unit
-    final baseValue = _toBaseUnit(value, fromUnit, category);
-    return _fromBaseUnit(baseValue, toUnit, category);
-  }
-
-  /// Convert value to base unit for the category
-  static double _toBaseUnit(double value, String unit, String category) {
-    final conversions = _getConversions(category);
-    return value * (conversions[unit] ?? 1.0);
-  }
-
-  /// Convert value from base unit to target unit
-  static double _fromBaseUnit(double value, String unit, String category) {
-    final conversions = _getConversions(category);
-    return value / (conversions[unit] ?? 1.0);
-  }
-
-  /// Get conversion factors for a category (to base unit)
-  static Map<String, double> _getConversions(String category) {
-    switch (category.toLowerCase()) {
-      case 'length':
-        return {
-          'meter': 1.0,
-          'kilometer': 1000.0,
-          'centimeter': 0.01,
-          'millimeter': 0.001,
-          'mile': 1609.344,
-          'yard': 0.9144,
-          'foot': 0.3048,
-          'inch': 0.0254,
-          'nautical mile': 1852.0,
-        };
-      case 'mass':
-        return {
-          'kilogram': 1.0,
-          'gram': 0.001,
-          'milligram': 0.000001,
-          'ton': 1000.0,
-          'pound': 0.453592,
-          'ounce': 0.0283495,
-          'stone': 6.35029,
-        };
-      case 'temperature':
-        // Temperature requires special handling
-        return {};
-      case 'data storage':
-        return {
-          'byte': 1.0,
-          'kilobyte': 1024.0,
-          'megabyte': 1048576.0,
-          'gigabyte': 1073741824.0,
-          'terabyte': 1099511627776.0,
-          'petabyte': 1125899906842624.0,
-          'bit': 0.125,
-          'kilobit': 128.0,
-          'megabit': 131072.0,
-          'gigabit': 134217728.0,
-        };
-      case 'time':
-        return {
-          'second': 1.0,
-          'millisecond': 0.001,
-          'microsecond': 0.000001,
-          'nanosecond': 0.000000001,
-          'minute': 60.0,
-          'hour': 3600.0,
-          'day': 86400.0,
-          'week': 604800.0,
-          'month': 2592000.0, // 30 days
-          'year': 31536000.0, // 365 days
-        };
-      case 'area':
-        return {
-          'square meter': 1.0,
-          'square kilometer': 1000000.0,
-          'square centimeter': 0.0001,
-          'square millimeter': 0.000001,
-          'hectare': 10000.0,
-          'acre': 4046.86,
-          'square mile': 2589988.11,
-          'square yard': 0.836127,
-          'square foot': 0.092903,
-          'square inch': 0.00064516,
-        };
-      case 'volume':
-        return {
-          'liter': 1.0,
-          'milliliter': 0.001,
-          'cubic meter': 1000.0,
-          'cubic centimeter': 0.001,
-          'gallon': 3.78541,
-          'quart': 0.946353,
-          'pint': 0.473176,
-          'cup': 0.236588,
-          'fluid ounce': 0.0295735,
-          'tablespoon': 0.0147868,
-          'teaspoon': 0.00492892,
-        };
-      default:
-        return {};
-    }
-  }
-
-  /// Special handling for temperature conversion
-  static double convertTemperature(
-      double value, String fromUnit, String toUnit) {
-    if (fromUnit == toUnit) return value;
-
-    // Convert to Celsius first
-    double celsius;
-    switch (fromUnit.toLowerCase()) {
-      case 'celsius':
-        celsius = value;
-        break;
-      case 'fahrenheit':
-        celsius = (value - 32) * 5 / 9;
-        break;
-      case 'kelvin':
-        celsius = value - 273.15;
-        break;
-      default:
-        return value;
-    }
-
-    // Convert from Celsius to target
-    switch (toUnit.toLowerCase()) {
-      case 'celsius':
-        return celsius;
-      case 'fahrenheit':
-        return celsius * 9 / 5 + 32;
-      case 'kelvin':
-        return celsius + 273.15;
-      default:
-        return value;
-    }
-  }
-
-  /// Get all available categories
-  static List<String> getCategories() {
-    return [
-      'Length',
-      'Mass',
-      'Temperature',
-      'Data Storage',
-      'Time',
-      'Area',
-      'Volume',
-    ];
-  }
-
-  /// Get units for a category
-  static List<String> getUnitsForCategory(String category) {
-    switch (category.toLowerCase()) {
-      case 'length':
-        return [
-          'meter',
-          'kilometer',
-          'centimeter',
-          'millimeter',
-          'mile',
-          'yard',
-          'foot',
-          'inch',
-          'nautical mile',
-        ];
-      case 'mass':
-        return [
-          'kilogram',
-          'gram',
-          'milligram',
-          'ton',
-          'pound',
-          'ounce',
-          'stone',
-        ];
-      case 'temperature':
-        return [
-          'celsius',
-          'fahrenheit',
-          'kelvin',
-        ];
-      case 'data storage':
-        return [
-          'byte',
-          'kilobyte',
-          'megabyte',
-          'gigabyte',
-          'terabyte',
-          'petabyte',
-          'bit',
-          'kilobit',
-          'megabit',
-          'gigabit',
-        ];
-      case 'time':
-        return [
-          'second',
-          'millisecond',
-          'microsecond',
-          'nanosecond',
-          'minute',
-          'hour',
-          'day',
-          'week',
-          'month',
-          'year',
-        ];
-      case 'area':
-        return [
-          'square meter',
-          'square kilometer',
-          'square centimeter',
-          'square millimeter',
-          'hectare',
-          'acre',
-          'square mile',
-          'square yard',
-          'square foot',
-          'square inch',
-        ];
-      case 'volume':
-        return [
-          'liter',
-          'milliliter',
-          'cubic meter',
-          'cubic centimeter',
-          'gallon',
-          'quart',
-          'pint',
-          'cup',
-          'fluid ounce',
-          'tablespoon',
-          'teaspoon',
-        ];
-      default:
-        return [];
-    }
-  }
-
-  /// Get common aliases for units
-  static Map<String, List<String>> getUnitAliases() {
-    return {
-      'meter': ['m', 'meters', 'metre', 'metres'],
-      'kilometer': ['km', 'kilometers', 'kilometre', 'kilometres'],
-      'centimeter': ['cm', 'centimeters', 'centimetre', 'centimetres'],
-      'millimeter': ['mm', 'millimeters', 'millimetre', 'millimetres'],
-      'mile': ['mi', 'miles'],
-      'yard': ['yd', 'yards'],
-      'foot': ['ft', 'feet'],
-      'inch': ['in', 'inches'],
-      'kilogram': ['kg', 'kilograms'],
-      'gram': ['g', 'grams'],
-      'milligram': ['mg', 'milligrams'],
-      'ton': ['t', 'tons', 'metric ton'],
-      'pound': ['lb', 'lbs', 'pounds'],
-      'ounce': ['oz', 'ounces'],
-      'celsius': ['c', '°c', 'centigrade'],
-      'fahrenheit': ['f', '°f'],
-      'kelvin': ['k'],
-      'byte': ['b', 'bytes'],
-      'kilobyte': ['kb', 'kilobytes'],
-      'megabyte': ['mb', 'megabytes'],
-      'gigabyte': ['gb', 'gigabytes'],
-      'terabyte': ['tb', 'terabytes'],
-      'petabyte': ['pb', 'petabytes'],
-      'bit': ['bits'],
-      'second': ['s', 'sec', 'seconds'],
-      'minute': ['min', 'minutes'],
-      'hour': ['h', 'hr', 'hours'],
-      'day': ['d', 'days'],
-      'week': ['w', 'weeks'],
-      'month': ['mo', 'months'],
-      'year': ['y', 'yr', 'years'],
-      'liter': ['l', 'liters', 'litre', 'litres'],
-      'milliliter': ['ml', 'milliliters', 'millilitre', 'millilitres'],
-      'gallon': ['gal', 'gallons'],
-    };
-  }
-}
-=======
-/// Unit conversion engine supporting multiple categories
-class UnitConverter {
-  /// Convert value from one unit to another
-  static double convert(
-      double value, String fromUnit, String toUnit, String category) {
-    if (fromUnit == toUnit) return value;
-
-    // Convert to base unit first, then to target unit
-    final baseValue = _toBaseUnit(value, fromUnit, category);
-    return _fromBaseUnit(baseValue, toUnit, category);
-  }
-
-  /// Convert value to base unit for the category
-  static double _toBaseUnit(double value, String unit, String category) {
-    final conversions = _getConversions(category);
-    return value * (conversions[unit] ?? 1.0);
-  }
-
-  /// Convert value from base unit to target unit
-  static double _fromBaseUnit(double value, String unit, String category) {
-    final conversions = _getConversions(category);
-    return value / (conversions[unit] ?? 1.0);
-  }
-
-  /// Get conversion factors for a category (to base unit)
-  static Map<String, double> _getConversions(String category) {
-    switch (category.toLowerCase()) {
-      case 'length':
-        return {
-          'meter': 1.0,
-          'kilometer': 1000.0,
-          'centimeter': 0.01,
-          'millimeter': 0.001,
-          'mile': 1609.344,
-          'yard': 0.9144,
-          'foot': 0.3048,
-          'inch': 0.0254,
-          'nautical mile': 1852.0,
-        };
-      case 'mass':
-        return {
-          'kilogram': 1.0,
-          'gram': 0.001,
-          'milligram': 0.000001,
-          'ton': 1000.0,
-          'pound': 0.453592,
-          'ounce': 0.0283495,
-          'stone': 6.35029,
-        };
-      case 'temperature':
-        // Temperature requires special handling
-        return {};
-      case 'data storage':
-        return {
-          'byte': 1.0,
-          'kilobyte': 1024.0,
-          'megabyte': 1048576.0,
-          'gigabyte': 1073741824.0,
-          'terabyte': 1099511627776.0,
-          'petabyte': 1125899906842624.0,
-          'bit': 0.125,
-          'kilobit': 128.0,
-          'megabit': 131072.0,
-          'gigabit': 134217728.0,
-        };
-      case 'time':
-        return {
-          'second': 1.0,
-          'millisecond': 0.001,
-          'microsecond': 0.000001,
-          'nanosecond': 0.000000001,
-          'minute': 60.0,
-          'hour': 3600.0,
-          'day': 86400.0,
-          'week': 604800.0,
-          'month': 2592000.0, // 30 days
-          'year': 31536000.0, // 365 days
-        };
-      case 'area':
-        return {
-          'square meter': 1.0,
-          'square kilometer': 1000000.0,
-          'square centimeter': 0.0001,
-          'square millimeter': 0.000001,
-          'hectare': 10000.0,
-          'acre': 4046.86,
-          'square mile': 2589988.11,
-          'square yard': 0.836127,
-          'square foot': 0.092903,
-          'square inch': 0.00064516,
-        };
-      case 'volume':
-        return {
-          'liter': 1.0,
-          'milliliter': 0.001,
-          'cubic meter': 1000.0,
-          'cubic centimeter': 0.001,
-          'gallon': 3.78541,
-          'quart': 0.946353,
-          'pint': 0.473176,
-          'cup': 0.236588,
-          'fluid ounce': 0.0295735,
-          'tablespoon': 0.0147868,
-          'teaspoon': 0.00492892,
-        };
-      default:
-        return {};
-    }
-  }
-
-  /// Special handling for temperature conversion
-  static double convertTemperature(
-      double value, String fromUnit, String toUnit) {
-    if (fromUnit == toUnit) return value;
-
-    // Convert to Celsius first
-    double celsius;
-    switch (fromUnit.toLowerCase()) {
-      case 'celsius':
-        celsius = value;
-        break;
-      case 'fahrenheit':
-        celsius = (value - 32) * 5 / 9;
-        break;
-      case 'kelvin':
-        celsius = value - 273.15;
-        break;
-      default:
-        return value;
-    }
-
-    // Convert from Celsius to target
-    switch (toUnit.toLowerCase()) {
-      case 'celsius':
-        return celsius;
-      case 'fahrenheit':
-        return celsius * 9 / 5 + 32;
-      case 'kelvin':
-        return celsius + 273.15;
-      default:
-        return value;
-    }
-  }
-
-  /// Get all available categories
-  static List<String> getCategories() {
-    return [
-      'Length',
-      'Mass',
-      'Temperature',
-      'Data Storage',
-      'Time',
-      'Area',
-      'Volume',
-    ];
-  }
-
-  /// Get units for a category
-  static List<String> getUnitsForCategory(String category) {
-    switch (category.toLowerCase()) {
-      case 'length':
-        return [
-          'meter',
-          'kilometer',
-          'centimeter',
-          'millimeter',
-          'mile',
-          'yard',
-          'foot',
-          'inch',
-          'nautical mile',
-        ];
-      case 'mass':
-        return [
-          'kilogram',
-          'gram',
-          'milligram',
-          'ton',
-          'pound',
-          'ounce',
-          'stone',
-        ];
-      case 'temperature':
-        return [
-          'celsius',
-          'fahrenheit',
-          'kelvin',
-        ];
-      case 'data storage':
-        return [
-          'byte',
-          'kilobyte',
-          'megabyte',
-          'gigabyte',
-          'terabyte',
-          'petabyte',
-          'bit',
-          'kilobit',
-          'megabit',
-          'gigabit',
-        ];
-      case 'time':
-        return [
-          'second',
-          'millisecond',
-          'microsecond',
-          'nanosecond',
-          'minute',
-          'hour',
-          'day',
-          'week',
-          'month',
-          'year',
-        ];
-      case 'area':
-        return [
-          'square meter',
-          'square kilometer',
-          'square centimeter',
-          'square millimeter',
-          'hectare',
-          'acre',
-          'square mile',
-          'square yard',
-          'square foot',
-          'square inch',
-        ];
-      case 'volume':
-        return [
-          'liter',
-          'milliliter',
-          'cubic meter',
-          'cubic centimeter',
-          'gallon',
-          'quart',
-          'pint',
-          'cup',
-          'fluid ounce',
-          'tablespoon',
-          'teaspoon',
-        ];
-      default:
-        return [];
-    }
-  }
-
-  /// Get common aliases for units
-  static Map<String, List<String>> getUnitAliases() {
-    return {
-      'meter': ['m', 'meters', 'metre', 'metres'],
-      'kilometer': ['km', 'kilometers', 'kilometre', 'kilometres'],
-      'centimeter': ['cm', 'centimeters', 'centimetre', 'centimetres'],
-      'millimeter': ['mm', 'millimeters', 'millimetre', 'millimetres'],
-      'mile': ['mi', 'miles'],
-      'yard': ['yd', 'yards'],
-      'foot': ['ft', 'feet'],
-      'inch': ['in', 'inches'],
-      'kilogram': ['kg', 'kilograms'],
-      'gram': ['g', 'grams'],
-      'milligram': ['mg', 'milligrams'],
-      'ton': ['t', 'tons', 'metric ton'],
-      'pound': ['lb', 'lbs', 'pounds'],
-      'ounce': ['oz', 'ounces'],
-      'celsius': ['c', '°c', 'centigrade'],
-      'fahrenheit': ['f', '°f'],
-      'kelvin': ['k'],
-      'byte': ['b', 'bytes'],
-      'kilobyte': ['kb', 'kilobytes'],
-      'megabyte': ['mb', 'megabytes'],
-      'gigabyte': ['gb', 'gigabytes'],
-      'terabyte': ['tb', 'terabytes'],
-      'petabyte': ['pb', 'petabytes'],
-      'bit': ['bits'],
-      'second': ['s', 'sec', 'seconds'],
-      'minute': ['min', 'minutes'],
-      'hour': ['h', 'hr', 'hours'],
-      'day': ['d', 'days'],
-      'week': ['w', 'weeks'],
-      'month': ['mo', 'months'],
-      'year': ['y', 'yr', 'years'],
-      'liter': ['l', 'liters', 'litre', 'litres'],
-      'milliliter': ['ml', 'milliliters', 'millilitre', 'millilitres'],
-      'gallon': ['gal', 'gallons'],
-    };
-  }
-}
->>>>>>> 12512314
+/// Unit conversion engine supporting multiple categories
+class UnitConverter {
+  /// Convert value from one unit to another
+  static double convert(
+      double value, String fromUnit, String toUnit, String category) {
+    if (fromUnit == toUnit) return value;
+
+    // Convert to base unit first, then to target unit
+    final baseValue = _toBaseUnit(value, fromUnit, category);
+    return _fromBaseUnit(baseValue, toUnit, category);
+  }
+
+  /// Convert value to base unit for the category
+  static double _toBaseUnit(double value, String unit, String category) {
+    final conversions = _getConversions(category);
+    return value * (conversions[unit] ?? 1.0);
+  }
+
+  /// Convert value from base unit to target unit
+  static double _fromBaseUnit(double value, String unit, String category) {
+    final conversions = _getConversions(category);
+    return value / (conversions[unit] ?? 1.0);
+  }
+
+  /// Get conversion factors for a category (to base unit)
+  static Map<String, double> _getConversions(String category) {
+    switch (category.toLowerCase()) {
+      case 'length':
+        return {
+          'meter': 1.0,
+          'kilometer': 1000.0,
+          'centimeter': 0.01,
+          'millimeter': 0.001,
+          'mile': 1609.344,
+          'yard': 0.9144,
+          'foot': 0.3048,
+          'inch': 0.0254,
+          'nautical mile': 1852.0,
+        };
+      case 'mass':
+        return {
+          'kilogram': 1.0,
+          'gram': 0.001,
+          'milligram': 0.000001,
+          'ton': 1000.0,
+          'pound': 0.453592,
+          'ounce': 0.0283495,
+          'stone': 6.35029,
+        };
+      case 'temperature':
+        // Temperature requires special handling
+        return {};
+      case 'data storage':
+        return {
+          'byte': 1.0,
+          'kilobyte': 1024.0,
+          'megabyte': 1048576.0,
+          'gigabyte': 1073741824.0,
+          'terabyte': 1099511627776.0,
+          'petabyte': 1125899906842624.0,
+          'bit': 0.125,
+          'kilobit': 128.0,
+          'megabit': 131072.0,
+          'gigabit': 134217728.0,
+        };
+      case 'time':
+        return {
+          'second': 1.0,
+          'millisecond': 0.001,
+          'microsecond': 0.000001,
+          'nanosecond': 0.000000001,
+          'minute': 60.0,
+          'hour': 3600.0,
+          'day': 86400.0,
+          'week': 604800.0,
+          'month': 2592000.0, // 30 days
+          'year': 31536000.0, // 365 days
+        };
+      case 'area':
+        return {
+          'square meter': 1.0,
+          'square kilometer': 1000000.0,
+          'square centimeter': 0.0001,
+          'square millimeter': 0.000001,
+          'hectare': 10000.0,
+          'acre': 4046.86,
+          'square mile': 2589988.11,
+          'square yard': 0.836127,
+          'square foot': 0.092903,
+          'square inch': 0.00064516,
+        };
+      case 'volume':
+        return {
+          'liter': 1.0,
+          'milliliter': 0.001,
+          'cubic meter': 1000.0,
+          'cubic centimeter': 0.001,
+          'gallon': 3.78541,
+          'quart': 0.946353,
+          'pint': 0.473176,
+          'cup': 0.236588,
+          'fluid ounce': 0.0295735,
+          'tablespoon': 0.0147868,
+          'teaspoon': 0.00492892,
+        };
+      default:
+        return {};
+    }
+  }
+
+  /// Special handling for temperature conversion
+  static double convertTemperature(
+      double value, String fromUnit, String toUnit) {
+    if (fromUnit == toUnit) return value;
+
+    // Convert to Celsius first
+    double celsius;
+    switch (fromUnit.toLowerCase()) {
+      case 'celsius':
+        celsius = value;
+        break;
+      case 'fahrenheit':
+        celsius = (value - 32) * 5 / 9;
+        break;
+      case 'kelvin':
+        celsius = value - 273.15;
+        break;
+      default:
+        return value;
+    }
+
+    // Convert from Celsius to target
+    switch (toUnit.toLowerCase()) {
+      case 'celsius':
+        return celsius;
+      case 'fahrenheit':
+        return celsius * 9 / 5 + 32;
+      case 'kelvin':
+        return celsius + 273.15;
+      default:
+        return value;
+    }
+  }
+
+  /// Get all available categories
+  static List<String> getCategories() {
+    return [
+      'Length',
+      'Mass',
+      'Temperature',
+      'Data Storage',
+      'Time',
+      'Area',
+      'Volume',
+    ];
+  }
+
+  /// Get units for a category
+  static List<String> getUnitsForCategory(String category) {
+    switch (category.toLowerCase()) {
+      case 'length':
+        return [
+          'meter',
+          'kilometer',
+          'centimeter',
+          'millimeter',
+          'mile',
+          'yard',
+          'foot',
+          'inch',
+          'nautical mile',
+        ];
+      case 'mass':
+        return [
+          'kilogram',
+          'gram',
+          'milligram',
+          'ton',
+          'pound',
+          'ounce',
+          'stone',
+        ];
+      case 'temperature':
+        return [
+          'celsius',
+          'fahrenheit',
+          'kelvin',
+        ];
+      case 'data storage':
+        return [
+          'byte',
+          'kilobyte',
+          'megabyte',
+          'gigabyte',
+          'terabyte',
+          'petabyte',
+          'bit',
+          'kilobit',
+          'megabit',
+          'gigabit',
+        ];
+      case 'time':
+        return [
+          'second',
+          'millisecond',
+          'microsecond',
+          'nanosecond',
+          'minute',
+          'hour',
+          'day',
+          'week',
+          'month',
+          'year',
+        ];
+      case 'area':
+        return [
+          'square meter',
+          'square kilometer',
+          'square centimeter',
+          'square millimeter',
+          'hectare',
+          'acre',
+          'square mile',
+          'square yard',
+          'square foot',
+          'square inch',
+        ];
+      case 'volume':
+        return [
+          'liter',
+          'milliliter',
+          'cubic meter',
+          'cubic centimeter',
+          'gallon',
+          'quart',
+          'pint',
+          'cup',
+          'fluid ounce',
+          'tablespoon',
+          'teaspoon',
+        ];
+      default:
+        return [];
+    }
+  }
+
+  /// Get common aliases for units
+  static Map<String, List<String>> getUnitAliases() {
+    return {
+      'meter': ['m', 'meters', 'metre', 'metres'],
+      'kilometer': ['km', 'kilometers', 'kilometre', 'kilometres'],
+      'centimeter': ['cm', 'centimeters', 'centimetre', 'centimetres'],
+      'millimeter': ['mm', 'millimeters', 'millimetre', 'millimetres'],
+      'mile': ['mi', 'miles'],
+      'yard': ['yd', 'yards'],
+      'foot': ['ft', 'feet'],
+      'inch': ['in', 'inches'],
+      'kilogram': ['kg', 'kilograms'],
+      'gram': ['g', 'grams'],
+      'milligram': ['mg', 'milligrams'],
+      'ton': ['t', 'tons', 'metric ton'],
+      'pound': ['lb', 'lbs', 'pounds'],
+      'ounce': ['oz', 'ounces'],
+      'celsius': ['c', '°c', 'centigrade'],
+      'fahrenheit': ['f', '°f'],
+      'kelvin': ['k'],
+      'byte': ['b', 'bytes'],
+      'kilobyte': ['kb', 'kilobytes'],
+      'megabyte': ['mb', 'megabytes'],
+      'gigabyte': ['gb', 'gigabytes'],
+      'terabyte': ['tb', 'terabytes'],
+      'petabyte': ['pb', 'petabytes'],
+      'bit': ['bits'],
+      'second': ['s', 'sec', 'seconds'],
+      'minute': ['min', 'minutes'],
+      'hour': ['h', 'hr', 'hours'],
+      'day': ['d', 'days'],
+      'week': ['w', 'weeks'],
+      'month': ['mo', 'months'],
+      'year': ['y', 'yr', 'years'],
+      'liter': ['l', 'liters', 'litre', 'litres'],
+      'milliliter': ['ml', 'milliliters', 'millilitre', 'millilitres'],
+      'gallon': ['gal', 'gallons'],
+    };
+  }
+}