<<<<<<< HEAD
import 'unit_converter.dart';

/// Fuzzy search implementation for units
class UnitSearch {
  /// Search for units across all categories
  static List<UnitSearchResult> search(String query) {
    if (query.isEmpty) return [];

    final results = <UnitSearchResult>[];
    final lowerQuery = query.toLowerCase();

    for (final category in UnitConverter.getCategories()) {
      final units = UnitConverter.getUnitsForCategory(category);

      for (final unit in units) {
        final score = _calculateMatchScore(lowerQuery, unit.toLowerCase());

        if (score > 0) {
          results.add(UnitSearchResult(
            unit: unit,
            category: category,
            score: score,
          ));
        }
      }

      // Also search through aliases
      final aliases = UnitConverter.getUnitAliases();
      for (final entry in aliases.entries) {
        final unit = entry.key;
        if (!units.contains(unit)) continue;

        for (final alias in entry.value) {
          final score = _calculateMatchScore(lowerQuery, alias.toLowerCase());

          if (score > 0) {
            // Check if we already have this unit in results
            final existing = results
                .where((r) => r.unit == unit && r.category == category)
                .firstOrNull;
            if (existing != null) {
              // Update score if this is better
              if (score > existing.score) {
                results.remove(existing);
                results.add(UnitSearchResult(
                  unit: unit,
                  category: category,
                  score: score,
                  matchedAlias: alias,
                ));
              }
            } else {
              results.add(UnitSearchResult(
                unit: unit,
                category: category,
                score: score,
                matchedAlias: alias,
              ));
            }
          }
        }
      }
    }

    // Sort by score (descending)
    results.sort((a, b) => b.score.compareTo(a.score));
    return results;
  }

  /// Calculate match score using fuzzy matching
  static int _calculateMatchScore(String query, String target) {
    if (target == query) return 1000; // Exact match
    if (target.startsWith(query)) return 500; // Starts with
    if (target.contains(query)) return 250; // Contains

    // Fuzzy match - check if all query characters appear in order
    int queryIndex = 0;
    int matches = 0;

    for (int i = 0; i < target.length && queryIndex < query.length; i++) {
      if (target[i] == query[queryIndex]) {
        matches++;
        queryIndex++;
      }
    }

    if (queryIndex == query.length) {
      // All query characters found in order
      return 100 + matches * 10;
    }

    return 0;
  }

  /// Get popular conversion pairs
  static List<ConversionPair> getPopularConversions() {
    return [
      ConversionPair(
        fromUnit: 'kilometer',
        toUnit: 'mile',
        category: 'Length',
      ),
      ConversionPair(
        fromUnit: 'celsius',
        toUnit: 'fahrenheit',
        category: 'Temperature',
      ),
      ConversionPair(
        fromUnit: 'kilogram',
        toUnit: 'pound',
        category: 'Mass',
      ),
      ConversionPair(
        fromUnit: 'meter',
        toUnit: 'foot',
        category: 'Length',
      ),
      ConversionPair(
        fromUnit: 'liter',
        toUnit: 'gallon',
        category: 'Volume',
      ),
      ConversionPair(
        fromUnit: 'gigabyte',
        toUnit: 'megabyte',
        category: 'Data Storage',
      ),
    ];
  }
}

/// Result from unit search
class UnitSearchResult {
  final String unit;
  final String category;
  final int score;
  final String? matchedAlias;

  UnitSearchResult({
    required this.unit,
    required this.category,
    required this.score,
    this.matchedAlias,
  });

  String get displayName {
    if (matchedAlias != null) {
      return '$unit ($matchedAlias)';
    }
    return unit;
  }
}

/// Conversion pair for history and popular conversions
class ConversionPair {
  final String fromUnit;
  final String toUnit;
  final String category;
  final DateTime? timestamp;

  ConversionPair({
    required this.fromUnit,
    required this.toUnit,
    required this.category,
    this.timestamp,
  });

  @override
  bool operator ==(Object other) {
    if (identical(this, other)) return true;
    return other is ConversionPair &&
        other.fromUnit == fromUnit &&
        other.toUnit == toUnit &&
        other.category == category;
  }

  @override
  int get hashCode => Object.hash(fromUnit, toUnit, category);
}
=======
import 'unit_converter.dart';

/// Fuzzy search implementation for units
class UnitSearch {
  /// Search for units across all categories
  static List<UnitSearchResult> search(String query) {
    if (query.isEmpty) return [];

    final results = <UnitSearchResult>[];
    final lowerQuery = query.toLowerCase();

    for (final category in UnitConverter.getCategories()) {
      final units = UnitConverter.getUnitsForCategory(category);

      for (final unit in units) {
        final score = _calculateMatchScore(lowerQuery, unit.toLowerCase());

        if (score > 0) {
          results.add(UnitSearchResult(
            unit: unit,
            category: category,
            score: score,
          ));
        }
      }

      // Also search through aliases
      final aliases = UnitConverter.getUnitAliases();
      for (final entry in aliases.entries) {
        final unit = entry.key;
        if (!units.contains(unit)) continue;

        for (final alias in entry.value) {
          final score = _calculateMatchScore(lowerQuery, alias.toLowerCase());

          if (score > 0) {
            // Check if we already have this unit in results
            final existing = results
                .where((r) => r.unit == unit && r.category == category)
                .firstOrNull;
            if (existing != null) {
              // Update score if this is better
              if (score > existing.score) {
                results.remove(existing);
                results.add(UnitSearchResult(
                  unit: unit,
                  category: category,
                  score: score,
                  matchedAlias: alias,
                ));
              }
            } else {
              results.add(UnitSearchResult(
                unit: unit,
                category: category,
                score: score,
                matchedAlias: alias,
              ));
            }
          }
        }
      }
    }

    // Sort by score (descending)
    results.sort((a, b) => b.score.compareTo(a.score));
    return results;
  }

  /// Calculate match score using fuzzy matching
  static int _calculateMatchScore(String query, String target) {
    if (target == query) return 1000; // Exact match
    if (target.startsWith(query)) return 500; // Starts with
    if (target.contains(query)) return 250; // Contains

    // Fuzzy match - check if all query characters appear in order
    int queryIndex = 0;
    int matches = 0;

    for (int i = 0; i < target.length && queryIndex < query.length; i++) {
      if (target[i] == query[queryIndex]) {
        matches++;
        queryIndex++;
      }
    }

    if (queryIndex == query.length) {
      // All query characters found in order
      return 100 + matches * 10;
    }

    return 0;
  }

  /// Get popular conversion pairs
  static List<ConversionPair> getPopularConversions() {
    return [
      ConversionPair(
        fromUnit: 'kilometer',
        toUnit: 'mile',
        category: 'Length',
      ),
      ConversionPair(
        fromUnit: 'celsius',
        toUnit: 'fahrenheit',
        category: 'Temperature',
      ),
      ConversionPair(
        fromUnit: 'kilogram',
        toUnit: 'pound',
        category: 'Mass',
      ),
      ConversionPair(
        fromUnit: 'meter',
        toUnit: 'foot',
        category: 'Length',
      ),
      ConversionPair(
        fromUnit: 'liter',
        toUnit: 'gallon',
        category: 'Volume',
      ),
      ConversionPair(
        fromUnit: 'gigabyte',
        toUnit: 'megabyte',
        category: 'Data Storage',
      ),
    ];
  }
}

/// Result from unit search
class UnitSearchResult {
  final String unit;
  final String category;
  final int score;
  final String? matchedAlias;

  UnitSearchResult({
    required this.unit,
    required this.category,
    required this.score,
    this.matchedAlias,
  });

  String get displayName {
    if (matchedAlias != null) {
      return '$unit ($matchedAlias)';
    }
    return unit;
  }
}

/// Conversion pair for history and popular conversions
class ConversionPair {
  final String fromUnit;
  final String toUnit;
  final String category;
  final DateTime? timestamp;

  ConversionPair({
    required this.fromUnit,
    required this.toUnit,
    required this.category,
    this.timestamp,
  });

  @override
  bool operator ==(Object other) {
    if (identical(this, other)) return true;
    return other is ConversionPair &&
        other.fromUnit == fromUnit &&
        other.toUnit == toUnit &&
        other.category == category;
  }

  @override
  int get hashCode => Object.hash(fromUnit, toUnit, category);
}
>>>>>>> 12512314
<|MERGE_RESOLUTION|>--- conflicted
+++ resolved
@@ -1,361 +1,179 @@
-<<<<<<< HEAD
-import 'unit_converter.dart';
-
-/// Fuzzy search implementation for units
-class UnitSearch {
-  /// Search for units across all categories
-  static List<UnitSearchResult> search(String query) {
-    if (query.isEmpty) return [];
-
-    final results = <UnitSearchResult>[];
-    final lowerQuery = query.toLowerCase();
-
-    for (final category in UnitConverter.getCategories()) {
-      final units = UnitConverter.getUnitsForCategory(category);
-
-      for (final unit in units) {
-        final score = _calculateMatchScore(lowerQuery, unit.toLowerCase());
-
-        if (score > 0) {
-          results.add(UnitSearchResult(
-            unit: unit,
-            category: category,
-            score: score,
-          ));
-        }
-      }
-
-      // Also search through aliases
-      final aliases = UnitConverter.getUnitAliases();
-      for (final entry in aliases.entries) {
-        final unit = entry.key;
-        if (!units.contains(unit)) continue;
-
-        for (final alias in entry.value) {
-          final score = _calculateMatchScore(lowerQuery, alias.toLowerCase());
-
-          if (score > 0) {
-            // Check if we already have this unit in results
-            final existing = results
-                .where((r) => r.unit == unit && r.category == category)
-                .firstOrNull;
-            if (existing != null) {
-              // Update score if this is better
-              if (score > existing.score) {
-                results.remove(existing);
-                results.add(UnitSearchResult(
-                  unit: unit,
-                  category: category,
-                  score: score,
-                  matchedAlias: alias,
-                ));
-              }
-            } else {
-              results.add(UnitSearchResult(
-                unit: unit,
-                category: category,
-                score: score,
-                matchedAlias: alias,
-              ));
-            }
-          }
-        }
-      }
-    }
-
-    // Sort by score (descending)
-    results.sort((a, b) => b.score.compareTo(a.score));
-    return results;
-  }
-
-  /// Calculate match score using fuzzy matching
-  static int _calculateMatchScore(String query, String target) {
-    if (target == query) return 1000; // Exact match
-    if (target.startsWith(query)) return 500; // Starts with
-    if (target.contains(query)) return 250; // Contains
-
-    // Fuzzy match - check if all query characters appear in order
-    int queryIndex = 0;
-    int matches = 0;
-
-    for (int i = 0; i < target.length && queryIndex < query.length; i++) {
-      if (target[i] == query[queryIndex]) {
-        matches++;
-        queryIndex++;
-      }
-    }
-
-    if (queryIndex == query.length) {
-      // All query characters found in order
-      return 100 + matches * 10;
-    }
-
-    return 0;
-  }
-
-  /// Get popular conversion pairs
-  static List<ConversionPair> getPopularConversions() {
-    return [
-      ConversionPair(
-        fromUnit: 'kilometer',
-        toUnit: 'mile',
-        category: 'Length',
-      ),
-      ConversionPair(
-        fromUnit: 'celsius',
-        toUnit: 'fahrenheit',
-        category: 'Temperature',
-      ),
-      ConversionPair(
-        fromUnit: 'kilogram',
-        toUnit: 'pound',
-        category: 'Mass',
-      ),
-      ConversionPair(
-        fromUnit: 'meter',
-        toUnit: 'foot',
-        category: 'Length',
-      ),
-      ConversionPair(
-        fromUnit: 'liter',
-        toUnit: 'gallon',
-        category: 'Volume',
-      ),
-      ConversionPair(
-        fromUnit: 'gigabyte',
-        toUnit: 'megabyte',
-        category: 'Data Storage',
-      ),
-    ];
-  }
-}
-
-/// Result from unit search
-class UnitSearchResult {
-  final String unit;
-  final String category;
-  final int score;
-  final String? matchedAlias;
-
-  UnitSearchResult({
-    required this.unit,
-    required this.category,
-    required this.score,
-    this.matchedAlias,
-  });
-
-  String get displayName {
-    if (matchedAlias != null) {
-      return '$unit ($matchedAlias)';
-    }
-    return unit;
-  }
-}
-
-/// Conversion pair for history and popular conversions
-class ConversionPair {
-  final String fromUnit;
-  final String toUnit;
-  final String category;
-  final DateTime? timestamp;
-
-  ConversionPair({
-    required this.fromUnit,
-    required this.toUnit,
-    required this.category,
-    this.timestamp,
-  });
-
-  @override
-  bool operator ==(Object other) {
-    if (identical(this, other)) return true;
-    return other is ConversionPair &&
-        other.fromUnit == fromUnit &&
-        other.toUnit == toUnit &&
-        other.category == category;
-  }
-
-  @override
-  int get hashCode => Object.hash(fromUnit, toUnit, category);
-}
-=======
-import 'unit_converter.dart';
-
-/// Fuzzy search implementation for units
-class UnitSearch {
-  /// Search for units across all categories
-  static List<UnitSearchResult> search(String query) {
-    if (query.isEmpty) return [];
-
-    final results = <UnitSearchResult>[];
-    final lowerQuery = query.toLowerCase();
-
-    for (final category in UnitConverter.getCategories()) {
-      final units = UnitConverter.getUnitsForCategory(category);
-
-      for (final unit in units) {
-        final score = _calculateMatchScore(lowerQuery, unit.toLowerCase());
-
-        if (score > 0) {
-          results.add(UnitSearchResult(
-            unit: unit,
-            category: category,
-            score: score,
-          ));
-        }
-      }
-
-      // Also search through aliases
-      final aliases = UnitConverter.getUnitAliases();
-      for (final entry in aliases.entries) {
-        final unit = entry.key;
-        if (!units.contains(unit)) continue;
-
-        for (final alias in entry.value) {
-          final score = _calculateMatchScore(lowerQuery, alias.toLowerCase());
-
-          if (score > 0) {
-            // Check if we already have this unit in results
-            final existing = results
-                .where((r) => r.unit == unit && r.category == category)
-                .firstOrNull;
-            if (existing != null) {
-              // Update score if this is better
-              if (score > existing.score) {
-                results.remove(existing);
-                results.add(UnitSearchResult(
-                  unit: unit,
-                  category: category,
-                  score: score,
-                  matchedAlias: alias,
-                ));
-              }
-            } else {
-              results.add(UnitSearchResult(
-                unit: unit,
-                category: category,
-                score: score,
-                matchedAlias: alias,
-              ));
-            }
-          }
-        }
-      }
-    }
-
-    // Sort by score (descending)
-    results.sort((a, b) => b.score.compareTo(a.score));
-    return results;
-  }
-
-  /// Calculate match score using fuzzy matching
-  static int _calculateMatchScore(String query, String target) {
-    if (target == query) return 1000; // Exact match
-    if (target.startsWith(query)) return 500; // Starts with
-    if (target.contains(query)) return 250; // Contains
-
-    // Fuzzy match - check if all query characters appear in order
-    int queryIndex = 0;
-    int matches = 0;
-
-    for (int i = 0; i < target.length && queryIndex < query.length; i++) {
-      if (target[i] == query[queryIndex]) {
-        matches++;
-        queryIndex++;
-      }
-    }
-
-    if (queryIndex == query.length) {
-      // All query characters found in order
-      return 100 + matches * 10;
-    }
-
-    return 0;
-  }
-
-  /// Get popular conversion pairs
-  static List<ConversionPair> getPopularConversions() {
-    return [
-      ConversionPair(
-        fromUnit: 'kilometer',
-        toUnit: 'mile',
-        category: 'Length',
-      ),
-      ConversionPair(
-        fromUnit: 'celsius',
-        toUnit: 'fahrenheit',
-        category: 'Temperature',
-      ),
-      ConversionPair(
-        fromUnit: 'kilogram',
-        toUnit: 'pound',
-        category: 'Mass',
-      ),
-      ConversionPair(
-        fromUnit: 'meter',
-        toUnit: 'foot',
-        category: 'Length',
-      ),
-      ConversionPair(
-        fromUnit: 'liter',
-        toUnit: 'gallon',
-        category: 'Volume',
-      ),
-      ConversionPair(
-        fromUnit: 'gigabyte',
-        toUnit: 'megabyte',
-        category: 'Data Storage',
-      ),
-    ];
-  }
-}
-
-/// Result from unit search
-class UnitSearchResult {
-  final String unit;
-  final String category;
-  final int score;
-  final String? matchedAlias;
-
-  UnitSearchResult({
-    required this.unit,
-    required this.category,
-    required this.score,
-    this.matchedAlias,
-  });
-
-  String get displayName {
-    if (matchedAlias != null) {
-      return '$unit ($matchedAlias)';
-    }
-    return unit;
-  }
-}
-
-/// Conversion pair for history and popular conversions
-class ConversionPair {
-  final String fromUnit;
-  final String toUnit;
-  final String category;
-  final DateTime? timestamp;
-
-  ConversionPair({
-    required this.fromUnit,
-    required this.toUnit,
-    required this.category,
-    this.timestamp,
-  });
-
-  @override
-  bool operator ==(Object other) {
-    if (identical(this, other)) return true;
-    return other is ConversionPair &&
-        other.fromUnit == fromUnit &&
-        other.toUnit == toUnit &&
-        other.category == category;
-  }
-
-  @override
-  int get hashCode => Object.hash(fromUnit, toUnit, category);
-}
->>>>>>> 12512314
+import 'unit_converter.dart';
+
+/// Fuzzy search implementation for units
+class UnitSearch {
+  /// Search for units across all categories
+  static List<UnitSearchResult> search(String query) {
+    if (query.isEmpty) return [];
+
+    final results = <UnitSearchResult>[];
+    final lowerQuery = query.toLowerCase();
+
+    for (final category in UnitConverter.getCategories()) {
+      final units = UnitConverter.getUnitsForCategory(category);
+
+      for (final unit in units) {
+        final score = _calculateMatchScore(lowerQuery, unit.toLowerCase());
+
+        if (score > 0) {
+          results.add(UnitSearchResult(
+            unit: unit,
+            category: category,
+            score: score,
+          ));
+        }
+      }
+
+      // Also search through aliases
+      final aliases = UnitConverter.getUnitAliases();
+      for (final entry in aliases.entries) {
+        final unit = entry.key;
+        if (!units.contains(unit)) continue;
+
+        for (final alias in entry.value) {
+          final score = _calculateMatchScore(lowerQuery, alias.toLowerCase());
+
+          if (score > 0) {
+            // Check if we already have this unit in results
+            final existing = results
+                .where((r) => r.unit == unit && r.category == category)
+                .firstOrNull;
+            if (existing != null) {
+              // Update score if this is better
+              if (score > existing.score) {
+                results.remove(existing);
+                results.add(UnitSearchResult(
+                  unit: unit,
+                  category: category,
+                  score: score,
+                  matchedAlias: alias,
+                ));
+              }
+            } else {
+              results.add(UnitSearchResult(
+                unit: unit,
+                category: category,
+                score: score,
+                matchedAlias: alias,
+              ));
+            }
+          }
+        }
+      }
+    }
+
+    // Sort by score (descending)
+    results.sort((a, b) => b.score.compareTo(a.score));
+    return results;
+  }
+
+  /// Calculate match score using fuzzy matching
+  static int _calculateMatchScore(String query, String target) {
+    if (target == query) return 1000; // Exact match
+    if (target.startsWith(query)) return 500; // Starts with
+    if (target.contains(query)) return 250; // Contains
+
+    // Fuzzy match - check if all query characters appear in order
+    int queryIndex = 0;
+    int matches = 0;
+
+    for (int i = 0; i < target.length && queryIndex < query.length; i++) {
+      if (target[i] == query[queryIndex]) {
+        matches++;
+        queryIndex++;
+      }
+    }
+
+    if (queryIndex == query.length) {
+      // All query characters found in order
+      return 100 + matches * 10;
+    }
+
+    return 0;
+  }
+
+  /// Get popular conversion pairs
+  static List<ConversionPair> getPopularConversions() {
+    return [
+      ConversionPair(
+        fromUnit: 'kilometer',
+        toUnit: 'mile',
+        category: 'Length',
+      ),
+      ConversionPair(
+        fromUnit: 'celsius',
+        toUnit: 'fahrenheit',
+        category: 'Temperature',
+      ),
+      ConversionPair(
+        fromUnit: 'kilogram',
+        toUnit: 'pound',
+        category: 'Mass',
+      ),
+      ConversionPair(
+        fromUnit: 'meter',
+        toUnit: 'foot',
+        category: 'Length',
+      ),
+      ConversionPair(
+        fromUnit: 'liter',
+        toUnit: 'gallon',
+        category: 'Volume',
+      ),
+      ConversionPair(
+        fromUnit: 'gigabyte',
+        toUnit: 'megabyte',
+        category: 'Data Storage',
+      ),
+    ];
+  }
+}
+
+/// Result from unit search
+class UnitSearchResult {
+  final String unit;
+  final String category;
+  final int score;
+  final String? matchedAlias;
+
+  UnitSearchResult({
+    required this.unit,
+    required this.category,
+    required this.score,
+    this.matchedAlias,
+  });
+
+  String get displayName {
+    if (matchedAlias != null) {
+      return '$unit ($matchedAlias)';
+    }
+    return unit;
+  }
+}
+
+/// Conversion pair for history and popular conversions
+class ConversionPair {
+  final String fromUnit;
+  final String toUnit;
+  final String category;
+  final DateTime? timestamp;
+
+  ConversionPair({
+    required this.fromUnit,
+    required this.toUnit,
+    required this.category,
+    this.timestamp,
+  });
+
+  @override
+  bool operator ==(Object other) {
+    if (identical(this, other)) return true;
+    return other is ConversionPair &&
+        other.fromUnit == fromUnit &&
+        other.toUnit == toUnit &&
+        other.category == category;
+  }
+
+  @override
+  int get hashCode => Object.hash(fromUnit, toUnit, category);
+}