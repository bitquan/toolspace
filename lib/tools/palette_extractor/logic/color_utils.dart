<<<<<<< HEAD
import 'dart:math';
import 'dart:ui';

/// Utility functions for color manipulation and conversion
class ColorUtils {
  /// Convert Color to hex string (e.g., "#FF5733")
  static String toHex(Color color) {
    return '#${color.value.toRadixString(16).substring(2).toUpperCase()}';
  }

  /// Convert Color to RGB string (e.g., "rgb(255, 87, 51)")
  static String toRgb(Color color) {
    return 'rgb(${color.red}, ${color.green}, ${color.blue})';
  }

  /// Convert hex string to Color
  static Color fromHex(String hex) {
    hex = hex.replaceAll('#', '');
    if (hex.length == 6) {
      hex = 'FF$hex';
    }
    return Color(int.parse(hex, radix: 16));
  }

  /// Calculate Euclidean distance between two colors in RGB space
  static double colorDistance(Color a, Color b) {
    final dr = a.red - b.red;
    final dg = a.green - b.green;
    final db = a.blue - b.blue;
    return sqrt(dr * dr + dg * dg + db * db);
  }

  /// Calculate perceptual brightness of a color (0-255)
  static double brightness(Color color) {
    // Using relative luminance formula
    return 0.299 * color.red + 0.587 * color.green + 0.114 * color.blue;
  }

  /// Check if color is light (for contrast determination)
  static bool isLight(Color color) {
    return brightness(color) > 128;
  }

  /// Get contrasting text color (black or white) for given background
  static Color getContrastColor(Color backgroundColor) {
    return isLight(backgroundColor)
        ? const Color(0xFF000000)
        : const Color(0xFFFFFFFF);
  }

  /// Mix two colors with given weight (0.0 to 1.0)
  static Color mix(Color a, Color b, double weight) {
    final r = (a.red * (1 - weight) + b.red * weight).round();
    final g = (a.green * (1 - weight) + b.green * weight).round();
    final bl = (a.blue * (1 - weight) + b.blue * weight).round();
    return Color.fromARGB(255, r, g, bl);
  }
}
=======
import 'dart:math';
import 'dart:ui';

/// Utility functions for color manipulation and conversion
class ColorUtils {
  /// Convert Color to hex string (e.g., "#FF5733")
  static String toHex(Color color) {
    return '#${color.value.toRadixString(16).substring(2).toUpperCase()}';
  }

  /// Convert Color to RGB string (e.g., "rgb(255, 87, 51)")
  static String toRgb(Color color) {
    return 'rgb(${color.red}, ${color.green}, ${color.blue})';
  }

  /// Convert hex string to Color
  static Color fromHex(String hex) {
    hex = hex.replaceAll('#', '');
    if (hex.length == 6) {
      hex = 'FF$hex';
    }
    return Color(int.parse(hex, radix: 16));
  }

  /// Calculate Euclidean distance between two colors in RGB space
  static double colorDistance(Color a, Color b) {
    final dr = a.red - b.red;
    final dg = a.green - b.green;
    final db = a.blue - b.blue;
    return sqrt(dr * dr + dg * dg + db * db);
  }

  /// Calculate perceptual brightness of a color (0-255)
  static double brightness(Color color) {
    // Using relative luminance formula
    return 0.299 * color.red + 0.587 * color.green + 0.114 * color.blue;
  }

  /// Check if color is light (for contrast determination)
  static bool isLight(Color color) {
    return brightness(color) > 128;
  }

  /// Get contrasting text color (black or white) for given background
  static Color getContrastColor(Color backgroundColor) {
    return isLight(backgroundColor)
        ? const Color(0xFF000000)
        : const Color(0xFFFFFFFF);
  }

  /// Mix two colors with given weight (0.0 to 1.0)
  static Color mix(Color a, Color b, double weight) {
    final r = (a.red * (1 - weight) + b.red * weight).round();
    final g = (a.green * (1 - weight) + b.green * weight).round();
    final bl = (a.blue * (1 - weight) + b.blue * weight).round();
    return Color.fromARGB(255, r, g, bl);
  }
}
>>>>>>> 12512314
<|MERGE_RESOLUTION|>--- conflicted
+++ resolved
@@ -1,119 +1,58 @@
-<<<<<<< HEAD
-import 'dart:math';
-import 'dart:ui';
-
-/// Utility functions for color manipulation and conversion
-class ColorUtils {
-  /// Convert Color to hex string (e.g., "#FF5733")
-  static String toHex(Color color) {
-    return '#${color.value.toRadixString(16).substring(2).toUpperCase()}';
-  }
-
-  /// Convert Color to RGB string (e.g., "rgb(255, 87, 51)")
-  static String toRgb(Color color) {
-    return 'rgb(${color.red}, ${color.green}, ${color.blue})';
-  }
-
-  /// Convert hex string to Color
-  static Color fromHex(String hex) {
-    hex = hex.replaceAll('#', '');
-    if (hex.length == 6) {
-      hex = 'FF$hex';
-    }
-    return Color(int.parse(hex, radix: 16));
-  }
-
-  /// Calculate Euclidean distance between two colors in RGB space
-  static double colorDistance(Color a, Color b) {
-    final dr = a.red - b.red;
-    final dg = a.green - b.green;
-    final db = a.blue - b.blue;
-    return sqrt(dr * dr + dg * dg + db * db);
-  }
-
-  /// Calculate perceptual brightness of a color (0-255)
-  static double brightness(Color color) {
-    // Using relative luminance formula
-    return 0.299 * color.red + 0.587 * color.green + 0.114 * color.blue;
-  }
-
-  /// Check if color is light (for contrast determination)
-  static bool isLight(Color color) {
-    return brightness(color) > 128;
-  }
-
-  /// Get contrasting text color (black or white) for given background
-  static Color getContrastColor(Color backgroundColor) {
-    return isLight(backgroundColor)
-        ? const Color(0xFF000000)
-        : const Color(0xFFFFFFFF);
-  }
-
-  /// Mix two colors with given weight (0.0 to 1.0)
-  static Color mix(Color a, Color b, double weight) {
-    final r = (a.red * (1 - weight) + b.red * weight).round();
-    final g = (a.green * (1 - weight) + b.green * weight).round();
-    final bl = (a.blue * (1 - weight) + b.blue * weight).round();
-    return Color.fromARGB(255, r, g, bl);
-  }
-}
-=======
-import 'dart:math';
-import 'dart:ui';
-
-/// Utility functions for color manipulation and conversion
-class ColorUtils {
-  /// Convert Color to hex string (e.g., "#FF5733")
-  static String toHex(Color color) {
-    return '#${color.value.toRadixString(16).substring(2).toUpperCase()}';
-  }
-
-  /// Convert Color to RGB string (e.g., "rgb(255, 87, 51)")
-  static String toRgb(Color color) {
-    return 'rgb(${color.red}, ${color.green}, ${color.blue})';
-  }
-
-  /// Convert hex string to Color
-  static Color fromHex(String hex) {
-    hex = hex.replaceAll('#', '');
-    if (hex.length == 6) {
-      hex = 'FF$hex';
-    }
-    return Color(int.parse(hex, radix: 16));
-  }
-
-  /// Calculate Euclidean distance between two colors in RGB space
-  static double colorDistance(Color a, Color b) {
-    final dr = a.red - b.red;
-    final dg = a.green - b.green;
-    final db = a.blue - b.blue;
-    return sqrt(dr * dr + dg * dg + db * db);
-  }
-
-  /// Calculate perceptual brightness of a color (0-255)
-  static double brightness(Color color) {
-    // Using relative luminance formula
-    return 0.299 * color.red + 0.587 * color.green + 0.114 * color.blue;
-  }
-
-  /// Check if color is light (for contrast determination)
-  static bool isLight(Color color) {
-    return brightness(color) > 128;
-  }
-
-  /// Get contrasting text color (black or white) for given background
-  static Color getContrastColor(Color backgroundColor) {
-    return isLight(backgroundColor)
-        ? const Color(0xFF000000)
-        : const Color(0xFFFFFFFF);
-  }
-
-  /// Mix two colors with given weight (0.0 to 1.0)
-  static Color mix(Color a, Color b, double weight) {
-    final r = (a.red * (1 - weight) + b.red * weight).round();
-    final g = (a.green * (1 - weight) + b.green * weight).round();
-    final bl = (a.blue * (1 - weight) + b.blue * weight).round();
-    return Color.fromARGB(255, r, g, bl);
-  }
-}
->>>>>>> 12512314
+import 'dart:math';
+import 'dart:ui';
+
+/// Utility functions for color manipulation and conversion
+class ColorUtils {
+  /// Convert Color to hex string (e.g., "#FF5733")
+  static String toHex(Color color) {
+    return '#${color.value.toRadixString(16).substring(2).toUpperCase()}';
+  }
+
+  /// Convert Color to RGB string (e.g., "rgb(255, 87, 51)")
+  static String toRgb(Color color) {
+    return 'rgb(${color.red}, ${color.green}, ${color.blue})';
+  }
+
+  /// Convert hex string to Color
+  static Color fromHex(String hex) {
+    hex = hex.replaceAll('#', '');
+    if (hex.length == 6) {
+      hex = 'FF$hex';
+    }
+    return Color(int.parse(hex, radix: 16));
+  }
+
+  /// Calculate Euclidean distance between two colors in RGB space
+  static double colorDistance(Color a, Color b) {
+    final dr = a.red - b.red;
+    final dg = a.green - b.green;
+    final db = a.blue - b.blue;
+    return sqrt(dr * dr + dg * dg + db * db);
+  }
+
+  /// Calculate perceptual brightness of a color (0-255)
+  static double brightness(Color color) {
+    // Using relative luminance formula
+    return 0.299 * color.red + 0.587 * color.green + 0.114 * color.blue;
+  }
+
+  /// Check if color is light (for contrast determination)
+  static bool isLight(Color color) {
+    return brightness(color) > 128;
+  }
+
+  /// Get contrasting text color (black or white) for given background
+  static Color getContrastColor(Color backgroundColor) {
+    return isLight(backgroundColor)
+        ? const Color(0xFF000000)
+        : const Color(0xFFFFFFFF);
+  }
+
+  /// Mix two colors with given weight (0.0 to 1.0)
+  static Color mix(Color a, Color b, double weight) {
+    final r = (a.red * (1 - weight) + b.red * weight).round();
+    final g = (a.green * (1 - weight) + b.green * weight).round();
+    final bl = (a.blue * (1 - weight) + b.blue * weight).round();
+    return Color.fromARGB(255, r, g, bl);
+  }
+}