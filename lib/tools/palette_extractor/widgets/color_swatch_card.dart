--- conflicted
+++ resolved
@@ -1,478 +1,238 @@
-<<<<<<< HEAD
-import 'package:flutter/material.dart';
-import 'package:flutter/services.dart';
-import '../logic/color_utils.dart';
-
-/// A card displaying a color swatch with copy functionality
-class ColorSwatchCard extends StatefulWidget {
-  final Color color;
-  final int index;
-  final double? percentage;
-  final VoidCallback? onTap;
-
-  const ColorSwatchCard({
-    super.key,
-    required this.color,
-    required this.index,
-    this.percentage,
-    this.onTap,
-  });
-
-  @override
-  State<ColorSwatchCard> createState() => _ColorSwatchCardState();
-}
-
-class _ColorSwatchCardState extends State<ColorSwatchCard>
-    with SingleTickerProviderStateMixin {
-  late AnimationController _controller;
-  late Animation<double> _scaleAnimation;
-  bool _isHovered = false;
-
-  @override
-  void initState() {
-    super.initState();
-    _controller = AnimationController(
-      duration: const Duration(milliseconds: 200),
-      vsync: this,
-    );
-    _scaleAnimation = Tween<double>(begin: 1.0, end: 1.05).animate(
-      CurvedAnimation(parent: _controller, curve: Curves.easeInOut),
-    );
-  }
-
-  @override
-  void dispose() {
-    _controller.dispose();
-    super.dispose();
-  }
-
-  void _copyHex() {
-    final hex = ColorUtils.toHex(widget.color);
-    Clipboard.setData(ClipboardData(text: hex));
-    ScaffoldMessenger.of(context).showSnackBar(
-      SnackBar(
-        content: Text('Copied $hex to clipboard'),
-        duration: const Duration(seconds: 1),
-        behavior: SnackBarBehavior.floating,
-      ),
-    );
-  }
-
-  void _copyRgb() {
-    final rgb = ColorUtils.toRgb(widget.color);
-    Clipboard.setData(ClipboardData(text: rgb));
-    ScaffoldMessenger.of(context).showSnackBar(
-      SnackBar(
-        content: Text('Copied $rgb to clipboard'),
-        duration: const Duration(seconds: 1),
-        behavior: SnackBarBehavior.floating,
-      ),
-    );
-  }
-
-  @override
-  Widget build(BuildContext context) {
-    final hex = ColorUtils.toHex(widget.color);
-    final rgb = ColorUtils.toRgb(widget.color);
-    final textColor = ColorUtils.getContrastColor(widget.color);
-
-    return MouseRegion(
-      onEnter: (_) {
-        setState(() => _isHovered = true);
-        _controller.forward();
-      },
-      onExit: (_) {
-        setState(() => _isHovered = false);
-        _controller.reverse();
-      },
-      child: ScaleTransition(
-        scale: _scaleAnimation,
-        child: Card(
-          elevation: _isHovered ? 8 : 2,
-          clipBehavior: Clip.antiAlias,
-          child: InkWell(
-            onTap: widget.onTap ?? _copyHex,
-            child: Container(
-              decoration: BoxDecoration(
-                color: widget.color,
-              ),
-              child: Padding(
-                padding: const EdgeInsets.all(16),
-                child: Column(
-                  crossAxisAlignment: CrossAxisAlignment.start,
-                  children: [
-                    // Color number
-                    Row(
-                      mainAxisAlignment: MainAxisAlignment.spaceBetween,
-                      children: [
-                        Container(
-                          padding: const EdgeInsets.symmetric(
-                            horizontal: 8,
-                            vertical: 4,
-                          ),
-                          decoration: BoxDecoration(
-                            color: textColor.withOpacity(0.2),
-                            borderRadius: BorderRadius.circular(4),
-                          ),
-                          child: Text(
-                            '#${widget.index + 1}',
-                            style: TextStyle(
-                              color: textColor,
-                              fontWeight: FontWeight.bold,
-                              fontSize: 12,
-                            ),
-                          ),
-                        ),
-                        if (widget.percentage != null)
-                          Container(
-                            padding: const EdgeInsets.symmetric(
-                              horizontal: 8,
-                              vertical: 4,
-                            ),
-                            decoration: BoxDecoration(
-                              color: textColor.withOpacity(0.2),
-                              borderRadius: BorderRadius.circular(4),
-                            ),
-                            child: Text(
-                              '${widget.percentage!.toStringAsFixed(1)}%',
-                              style: TextStyle(
-                                color: textColor,
-                                fontSize: 12,
-                              ),
-                            ),
-                          ),
-                      ],
-                    ),
-                    const Spacer(),
-                    // Hex value
-                    Text(
-                      hex,
-                      style: TextStyle(
-                        color: textColor,
-                        fontWeight: FontWeight.bold,
-                        fontSize: 16,
-                      ),
-                    ),
-                    const SizedBox(height: 4),
-                    // RGB value
-                    Text(
-                      rgb,
-                      style: TextStyle(
-                        color: textColor.withOpacity(0.8),
-                        fontSize: 12,
-                      ),
-                    ),
-                    const SizedBox(height: 12),
-                    // Action buttons
-                    Row(
-                      children: [
-                        _ActionButton(
-                          icon: Icons.copy,
-                          label: 'HEX',
-                          color: textColor,
-                          onPressed: _copyHex,
-                        ),
-                        const SizedBox(width: 8),
-                        _ActionButton(
-                          icon: Icons.copy,
-                          label: 'RGB',
-                          color: textColor,
-                          onPressed: _copyRgb,
-                        ),
-                      ],
-                    ),
-                  ],
-                ),
-              ),
-            ),
-          ),
-        ),
-      ),
-    );
-  }
-}
-
-/// Small action button for color swatch
-class _ActionButton extends StatelessWidget {
-  final IconData icon;
-  final String label;
-  final Color color;
-  final VoidCallback onPressed;
-
-  const _ActionButton({
-    required this.icon,
-    required this.label,
-    required this.color,
-    required this.onPressed,
-  });
-
-  @override
-  Widget build(BuildContext context) {
-    return InkWell(
-      onTap: onPressed,
-      borderRadius: BorderRadius.circular(4),
-      child: Container(
-        padding: const EdgeInsets.symmetric(horizontal: 8, vertical: 4),
-        decoration: BoxDecoration(
-          color: color.withOpacity(0.2),
-          borderRadius: BorderRadius.circular(4),
-        ),
-        child: Row(
-          mainAxisSize: MainAxisSize.min,
-          children: [
-            Icon(icon, size: 12, color: color),
-            const SizedBox(width: 4),
-            Text(
-              label,
-              style: TextStyle(
-                color: color,
-                fontSize: 10,
-                fontWeight: FontWeight.bold,
-              ),
-            ),
-          ],
-        ),
-      ),
-    );
-  }
-}
-=======
-import 'package:flutter/material.dart';
-import 'package:flutter/services.dart';
-import '../logic/color_utils.dart';
-
-/// A card displaying a color swatch with copy functionality
-class ColorSwatchCard extends StatefulWidget {
-  final Color color;
-  final int index;
-  final double? percentage;
-  final VoidCallback? onTap;
-
-  const ColorSwatchCard({
-    super.key,
-    required this.color,
-    required this.index,
-    this.percentage,
-    this.onTap,
-  });
-
-  @override
-  State<ColorSwatchCard> createState() => _ColorSwatchCardState();
-}
-
-class _ColorSwatchCardState extends State<ColorSwatchCard>
-    with SingleTickerProviderStateMixin {
-  late AnimationController _controller;
-  late Animation<double> _scaleAnimation;
-  bool _isHovered = false;
-
-  @override
-  void initState() {
-    super.initState();
-    _controller = AnimationController(
-      duration: const Duration(milliseconds: 200),
-      vsync: this,
-    );
-    _scaleAnimation = Tween<double>(begin: 1.0, end: 1.05).animate(
-      CurvedAnimation(parent: _controller, curve: Curves.easeInOut),
-    );
-  }
-
-  @override
-  void dispose() {
-    _controller.dispose();
-    super.dispose();
-  }
-
-  void _copyHex() {
-    final hex = ColorUtils.toHex(widget.color);
-    Clipboard.setData(ClipboardData(text: hex));
-    ScaffoldMessenger.of(context).showSnackBar(
-      SnackBar(
-        content: Text('Copied $hex to clipboard'),
-        duration: const Duration(seconds: 1),
-        behavior: SnackBarBehavior.floating,
-      ),
-    );
-  }
-
-  void _copyRgb() {
-    final rgb = ColorUtils.toRgb(widget.color);
-    Clipboard.setData(ClipboardData(text: rgb));
-    ScaffoldMessenger.of(context).showSnackBar(
-      SnackBar(
-        content: Text('Copied $rgb to clipboard'),
-        duration: const Duration(seconds: 1),
-        behavior: SnackBarBehavior.floating,
-      ),
-    );
-  }
-
-  @override
-  Widget build(BuildContext context) {
-    final theme = Theme.of(context);
-    final hex = ColorUtils.toHex(widget.color);
-    final rgb = ColorUtils.toRgb(widget.color);
-    final textColor = ColorUtils.getContrastColor(widget.color);
-
-    return MouseRegion(
-      onEnter: (_) {
-        setState(() => _isHovered = true);
-        _controller.forward();
-      },
-      onExit: (_) {
-        setState(() => _isHovered = false);
-        _controller.reverse();
-      },
-      child: ScaleTransition(
-        scale: _scaleAnimation,
-        child: Card(
-          elevation: _isHovered ? 8 : 2,
-          clipBehavior: Clip.antiAlias,
-          child: InkWell(
-            onTap: widget.onTap ?? _copyHex,
-            child: Container(
-              decoration: BoxDecoration(
-                color: widget.color,
-              ),
-              child: Padding(
-                padding: const EdgeInsets.all(16),
-                child: Column(
-                  crossAxisAlignment: CrossAxisAlignment.start,
-                  children: [
-                    // Color number
-                    Row(
-                      mainAxisAlignment: MainAxisAlignment.spaceBetween,
-                      children: [
-                        Container(
-                          padding: const EdgeInsets.symmetric(
-                            horizontal: 8,
-                            vertical: 4,
-                          ),
-                          decoration: BoxDecoration(
-                            color: textColor.withOpacity(0.2),
-                            borderRadius: BorderRadius.circular(4),
-                          ),
-                          child: Text(
-                            '#${widget.index + 1}',
-                            style: TextStyle(
-                              color: textColor,
-                              fontWeight: FontWeight.bold,
-                              fontSize: 12,
-                            ),
-                          ),
-                        ),
-                        if (widget.percentage != null)
-                          Container(
-                            padding: const EdgeInsets.symmetric(
-                              horizontal: 8,
-                              vertical: 4,
-                            ),
-                            decoration: BoxDecoration(
-                              color: textColor.withOpacity(0.2),
-                              borderRadius: BorderRadius.circular(4),
-                            ),
-                            child: Text(
-                              '${widget.percentage!.toStringAsFixed(1)}%',
-                              style: TextStyle(
-                                color: textColor,
-                                fontSize: 12,
-                              ),
-                            ),
-                          ),
-                      ],
-                    ),
-                    const Spacer(),
-                    // Hex value
-                    Text(
-                      hex,
-                      style: TextStyle(
-                        color: textColor,
-                        fontWeight: FontWeight.bold,
-                        fontSize: 16,
-                      ),
-                    ),
-                    const SizedBox(height: 4),
-                    // RGB value
-                    Text(
-                      rgb,
-                      style: TextStyle(
-                        color: textColor.withOpacity(0.8),
-                        fontSize: 12,
-                      ),
-                    ),
-                    const SizedBox(height: 12),
-                    // Action buttons
-                    Row(
-                      children: [
-                        _ActionButton(
-                          icon: Icons.copy,
-                          label: 'HEX',
-                          color: textColor,
-                          onPressed: _copyHex,
-                        ),
-                        const SizedBox(width: 8),
-                        _ActionButton(
-                          icon: Icons.copy,
-                          label: 'RGB',
-                          color: textColor,
-                          onPressed: _copyRgb,
-                        ),
-                      ],
-                    ),
-                  ],
-                ),
-              ),
-            ),
-          ),
-        ),
-      ),
-    );
-  }
-}
-
-/// Small action button for color swatch
-class _ActionButton extends StatelessWidget {
-  final IconData icon;
-  final String label;
-  final Color color;
-  final VoidCallback onPressed;
-
-  const _ActionButton({
-    required this.icon,
-    required this.label,
-    required this.color,
-    required this.onPressed,
-  });
-
-  @override
-  Widget build(BuildContext context) {
-    return InkWell(
-      onTap: onPressed,
-      borderRadius: BorderRadius.circular(4),
-      child: Container(
-        padding: const EdgeInsets.symmetric(horizontal: 8, vertical: 4),
-        decoration: BoxDecoration(
-          color: color.withOpacity(0.2),
-          borderRadius: BorderRadius.circular(4),
-        ),
-        child: Row(
-          mainAxisSize: MainAxisSize.min,
-          children: [
-            Icon(icon, size: 12, color: color),
-            const SizedBox(width: 4),
-            Text(
-              label,
-              style: TextStyle(
-                color: color,
-                fontSize: 10,
-                fontWeight: FontWeight.bold,
-              ),
-            ),
-          ],
-        ),
-      ),
-    );
-  }
-}
->>>>>>> 12512314
+import 'package:flutter/material.dart';
+import 'package:flutter/services.dart';
+import '../logic/color_utils.dart';
+
+/// A card displaying a color swatch with copy functionality
+class ColorSwatchCard extends StatefulWidget {
+  final Color color;
+  final int index;
+  final double? percentage;
+  final VoidCallback? onTap;
+
+  const ColorSwatchCard({
+    super.key,
+    required this.color,
+    required this.index,
+    this.percentage,
+    this.onTap,
+  });
+
+  @override
+  State<ColorSwatchCard> createState() => _ColorSwatchCardState();
+}
+
+class _ColorSwatchCardState extends State<ColorSwatchCard>
+    with SingleTickerProviderStateMixin {
+  late AnimationController _controller;
+  late Animation<double> _scaleAnimation;
+  bool _isHovered = false;
+
+  @override
+  void initState() {
+    super.initState();
+    _controller = AnimationController(
+      duration: const Duration(milliseconds: 200),
+      vsync: this,
+    );
+    _scaleAnimation = Tween<double>(begin: 1.0, end: 1.05).animate(
+      CurvedAnimation(parent: _controller, curve: Curves.easeInOut),
+    );
+  }
+
+  @override
+  void dispose() {
+    _controller.dispose();
+    super.dispose();
+  }
+
+  void _copyHex() {
+    final hex = ColorUtils.toHex(widget.color);
+    Clipboard.setData(ClipboardData(text: hex));
+    ScaffoldMessenger.of(context).showSnackBar(
+      SnackBar(
+        content: Text('Copied $hex to clipboard'),
+        duration: const Duration(seconds: 1),
+        behavior: SnackBarBehavior.floating,
+      ),
+    );
+  }
+
+  void _copyRgb() {
+    final rgb = ColorUtils.toRgb(widget.color);
+    Clipboard.setData(ClipboardData(text: rgb));
+    ScaffoldMessenger.of(context).showSnackBar(
+      SnackBar(
+        content: Text('Copied $rgb to clipboard'),
+        duration: const Duration(seconds: 1),
+        behavior: SnackBarBehavior.floating,
+      ),
+    );
+  }
+
+  @override
+  Widget build(BuildContext context) {
+    final theme = Theme.of(context);
+    final hex = ColorUtils.toHex(widget.color);
+    final rgb = ColorUtils.toRgb(widget.color);
+    final textColor = ColorUtils.getContrastColor(widget.color);
+
+    return MouseRegion(
+      onEnter: (_) {
+        setState(() => _isHovered = true);
+        _controller.forward();
+      },
+      onExit: (_) {
+        setState(() => _isHovered = false);
+        _controller.reverse();
+      },
+      child: ScaleTransition(
+        scale: _scaleAnimation,
+        child: Card(
+          elevation: _isHovered ? 8 : 2,
+          clipBehavior: Clip.antiAlias,
+          child: InkWell(
+            onTap: widget.onTap ?? _copyHex,
+            child: Container(
+              decoration: BoxDecoration(
+                color: widget.color,
+              ),
+              child: Padding(
+                padding: const EdgeInsets.all(16),
+                child: Column(
+                  crossAxisAlignment: CrossAxisAlignment.start,
+                  children: [
+                    // Color number
+                    Row(
+                      mainAxisAlignment: MainAxisAlignment.spaceBetween,
+                      children: [
+                        Container(
+                          padding: const EdgeInsets.symmetric(
+                            horizontal: 8,
+                            vertical: 4,
+                          ),
+                          decoration: BoxDecoration(
+                            color: textColor.withOpacity(0.2),
+                            borderRadius: BorderRadius.circular(4),
+                          ),
+                          child: Text(
+                            '#${widget.index + 1}',
+                            style: TextStyle(
+                              color: textColor,
+                              fontWeight: FontWeight.bold,
+                              fontSize: 12,
+                            ),
+                          ),
+                        ),
+                        if (widget.percentage != null)
+                          Container(
+                            padding: const EdgeInsets.symmetric(
+                              horizontal: 8,
+                              vertical: 4,
+                            ),
+                            decoration: BoxDecoration(
+                              color: textColor.withOpacity(0.2),
+                              borderRadius: BorderRadius.circular(4),
+                            ),
+                            child: Text(
+                              '${widget.percentage!.toStringAsFixed(1)}%',
+                              style: TextStyle(
+                                color: textColor,
+                                fontSize: 12,
+                              ),
+                            ),
+                          ),
+                      ],
+                    ),
+                    const Spacer(),
+                    // Hex value
+                    Text(
+                      hex,
+                      style: TextStyle(
+                        color: textColor,
+                        fontWeight: FontWeight.bold,
+                        fontSize: 16,
+                      ),
+                    ),
+                    const SizedBox(height: 4),
+                    // RGB value
+                    Text(
+                      rgb,
+                      style: TextStyle(
+                        color: textColor.withOpacity(0.8),
+                        fontSize: 12,
+                      ),
+                    ),
+                    const SizedBox(height: 12),
+                    // Action buttons
+                    Row(
+                      children: [
+                        _ActionButton(
+                          icon: Icons.copy,
+                          label: 'HEX',
+                          color: textColor,
+                          onPressed: _copyHex,
+                        ),
+                        const SizedBox(width: 8),
+                        _ActionButton(
+                          icon: Icons.copy,
+                          label: 'RGB',
+                          color: textColor,
+                          onPressed: _copyRgb,
+                        ),
+                      ],
+                    ),
+                  ],
+                ),
+              ),
+            ),
+          ),
+        ),
+      ),
+    );
+  }
+}
+
+/// Small action button for color swatch
+class _ActionButton extends StatelessWidget {
+  final IconData icon;
+  final String label;
+  final Color color;
+  final VoidCallback onPressed;
+
+  const _ActionButton({
+    required this.icon,
+    required this.label,
+    required this.color,
+    required this.onPressed,
+  });
+
+  @override
+  Widget build(BuildContext context) {
+    return InkWell(
+      onTap: onPressed,
+      borderRadius: BorderRadius.circular(4),
+      child: Container(
+        padding: const EdgeInsets.symmetric(horizontal: 8, vertical: 4),
+        decoration: BoxDecoration(
+          color: color.withOpacity(0.2),
+          borderRadius: BorderRadius.circular(4),
+        ),
+        child: Row(
+          mainAxisSize: MainAxisSize.min,
+          children: [
+            Icon(icon, size: 12, color: color),
+            const SizedBox(width: 4),
+            Text(
+              label,
+              style: TextStyle(
+                color: color,
+                fontSize: 10,
+                fontWeight: FontWeight.bold,
+              ),
+            ),
+          ],
+        ),
+      ),
+    );
+  }
+}