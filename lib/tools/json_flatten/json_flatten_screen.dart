import 'package:flutter/material.dart';
import 'package:flutter/services.dart';
<<<<<<< HEAD
import 'logic/json_flattener.dart';
import '../../core/services/shared_data_service.dart';
import '../../core/ui/import_data_button.dart';
import '../../core/ui/share_data_button.dart';
import '../../billing/billing_service.dart';
import '../../billing/widgets/paywall_guard.dart';
=======

import '../../billing/billing_service.dart';
import '../../billing/widgets/paywall_guard.dart';
import '../../core/services/shared_data_service.dart';
import '../../core/ui/import_data_button.dart';
import '../../core/ui/share_data_button.dart';
import 'logic/json_flattener.dart';
>>>>>>> 12512314

/// JSON CSV Flattener - Flatten nested JSON to CSV with field selection
class JsonFlattenScreen extends StatefulWidget {
  const JsonFlattenScreen({super.key});

  @override
  State<JsonFlattenScreen> createState() => _JsonFlattenScreenState();
}

class _JsonFlattenScreenState extends State<JsonFlattenScreen> with TickerProviderStateMixin {
  final TextEditingController _inputController = TextEditingController();
  final TextEditingController _csvController = TextEditingController();
  final BillingService _billingService = BillingService();

  late AnimationController _pulseController;
  late Animation<double> _pulseAnimation;

  FlattenResult? _flattenResult;
  NotationStyle _notationStyle = NotationStyle.dot;
  List<String> _selectedKeys = [];
  String? _errorMessage;
  bool _isFlattening = false;

  @override
  void initState() {
    super.initState();
    _inputController.addListener(_onInputChanged);

    _pulseController = AnimationController(
      duration: const Duration(milliseconds: 600),
      vsync: this,
    );

    _pulseAnimation = Tween<double>(begin: 1.0, end: 1.1).animate(
      CurvedAnimation(parent: _pulseController, curve: Curves.easeInOut),
    );
  }

  @override
  void dispose() {
    _inputController.dispose();
    _csvController.dispose();
    _pulseController.dispose();
    super.dispose();
  }

  void _onInputChanged() {
    // Debounce flattening to avoid excessive processing
    if (_inputController.text.trim().isEmpty) {
      setState(() {
        _flattenResult = null;
        _selectedKeys = [];
        _errorMessage = null;
        _csvController.clear();
      });
    }
  }

  Future<void> _flattenJson() async {
    setState(() {
      _isFlattening = true;
      _errorMessage = null;
    });

    // Simulate async processing for heavy JSON
    await Future.delayed(const Duration(milliseconds: 100));

    final result = JsonFlattener.flatten(
      _inputController.text,
      notation: _notationStyle,
    );

    setState(() {
      _flattenResult = result;
      _isFlattening = false;

      if (result.success) {
        // Select all keys by default
        _selectedKeys = List.from(result.allKeys);
        _generateCSV();
        _pulseController.forward().then((_) => _pulseController.reverse());
      } else {
        _errorMessage = result.error;
        _selectedKeys = [];
        _csvController.clear();
      }
    });
  }

  void _generateCSV() {
    if (_flattenResult == null || !_flattenResult!.success) {
      return;
    }

    final csv = JsonFlattener.toCSV(
      _flattenResult!.rows,
      _selectedKeys,
    );

    setState(() {
      _csvController.text = csv;
    });
  }

  void _toggleKey(String key) {
    setState(() {
      if (_selectedKeys.contains(key)) {
        _selectedKeys.remove(key);
      } else {
        _selectedKeys.add(key);
      }
      _generateCSV();
    });
  }

  void _selectAllKeys() {
    if (_flattenResult == null) return;
    setState(() {
      _selectedKeys = List.from(_flattenResult!.allKeys);
      _generateCSV();
    });
  }

  void _deselectAllKeys() {
    setState(() {
      _selectedKeys = [];
      _generateCSV();
    });
  }

  void _copyCSV() {
    if (_csvController.text.isNotEmpty) {
      Clipboard.setData(ClipboardData(text: _csvController.text));
      ScaffoldMessenger.of(context).showSnackBar(
        SnackBar(
          content: const Text('CSV copied to clipboard!'),
          backgroundColor: Theme.of(context).colorScheme.primary,
          behavior: SnackBarBehavior.floating,
        ),
      );
    }
  }

  Future<void> _downloadCSV() async {
    if (_csvController.text.isNotEmpty) {
      // Track heavy operation (CSV export)
      await _billingService.trackHeavyOp();

      // On web, this would trigger a download
      // For now, we'll just copy to clipboard with a message
      Clipboard.setData(ClipboardData(text: _csvController.text));
      if (!mounted) return;
      ScaffoldMessenger.of(context).showSnackBar(
        const SnackBar(
          content: Text('CSV ready! (Copied to clipboard)'),
          backgroundColor: Colors.green,
          behavior: SnackBarBehavior.floating,
        ),
      );
    }
  }

  void _clearAll() {
    _inputController.clear();
    _csvController.clear();
    setState(() {
      _flattenResult = null;
      _selectedKeys = [];
      _errorMessage = null;
    });
  }

  @override
  Widget build(BuildContext context) {
    final theme = Theme.of(context);
    final stats = _flattenResult != null ? JsonFlattener.getStatistics(_flattenResult!) : null;

<<<<<<< HEAD
    return PaywallGuard(
      billingService: _billingService,
      permission: const ToolPermission(
        toolId: 'json_flatten',
        requiresHeavyOp: true,
=======
    // Calculate input size for paywall (large JSON exports are heavy ops)
    final inputBytes = _inputController.text.length;
    final outputRows = _flattenResult?.rows.length ?? 0;

    return PaywallGuard(
      billingService: _billingService,
      permission: ToolPermission(
        toolId: 'json_flatten',
        requiresHeavyOp: outputRows > 100, // Heavy if exporting >100 rows
        fileSize: inputBytes > 0 ? inputBytes : null,
        batchSize: outputRows > 0 ? outputRows : null,
>>>>>>> 12512314
      ),
      child: Scaffold(
        appBar: AppBar(
          title: Row(
            children: [
              Container(
                padding: const EdgeInsets.all(8),
                decoration: BoxDecoration(
                  color: const Color(0xFF6A1B9A).withOpacity(0.2),
                  borderRadius: BorderRadius.circular(8),
                ),
                child: const Icon(
                  Icons.table_chart,
                  color: Color(0xFF6A1B9A),
                  size: 20,
                ),
              ),
              const SizedBox(width: 12),
              const Text('JSON CSV Flattener'),
            ],
          ),
          actions: [
            ImportDataButton(
              acceptedTypes: const [SharedDataType.json, SharedDataType.text],
              onImport: (data, type, source) {
                setState(() {
                  _inputController.text = data;
                });
              },
              compact: true,
            ),
            if (_csvController.text.isNotEmpty)
              ShareDataButton(
                data: _csvController.text,
                type: SharedDataType.text,
                sourceTool: 'JSON Flatten',
                compact: true,
              ),
            IconButton(
              onPressed: _clearAll,
              icon: const Icon(Icons.clear_all),
              tooltip: 'Clear All',
            ),
            IconButton(
              onPressed: _copyCSV,
              icon: const Icon(Icons.copy),
              tooltip: 'Copy CSV',
            ),
            IconButton(
              onPressed: _downloadCSV,
              icon: const Icon(Icons.download),
              tooltip: 'Download CSV',
            ),
          ],
        ),
        body: Column(
          children: [
            // Status bar with stats
            if (_flattenResult != null && _flattenResult!.success)
              Container(
                width: double.infinity,
                padding: const EdgeInsets.all(16),
                decoration: BoxDecoration(
                  color: theme.colorScheme.primaryContainer.withOpacity(0.3),
                  border: Border(
                    bottom: BorderSide(
                      color: theme.colorScheme.outline.withOpacity(0.3),
                    ),
                  ),
                ),
                child: AnimatedBuilder(
                  animation: _pulseAnimation,
                  builder: (context, child) {
                    return Transform.scale(
                      scale: _pulseAnimation.value,
                      child: Wrap(
                        spacing: 24,
                        runSpacing: 8,
                        children: [
                          _buildStatItem(
                            theme,
                            Icons.table_rows,
                            '${stats!['rows']} rows',
                          ),
                          _buildStatItem(
                            theme,
                            Icons.view_column,
                            '${stats['columns']} columns',
                          ),
                          _buildStatItem(
                            theme,
                            Icons.grid_on,
                            '${stats['totalCells']} cells',
                          ),
                          _buildStatItem(
                            theme,
                            Icons.layers,
                            'Depth: ${stats['maxDepth']}',
                          ),
                        ],
                      ),
                    );
                  },
                ),
              ),

            // Error message
            if (_errorMessage != null)
              Container(
                width: double.infinity,
                padding: const EdgeInsets.all(16),
                decoration: BoxDecoration(
                  color: theme.colorScheme.errorContainer.withOpacity(0.3),
                  border: Border(
                    bottom: BorderSide(
                      color: theme.colorScheme.error.withOpacity(0.3),
                    ),
                  ),
                ),
                child: Row(
                  children: [
                    Icon(
                      Icons.error_outline,
                      color: theme.colorScheme.error,
                    ),
                    const SizedBox(width: 12),
                    Expanded(
                      child: Text(
                        _errorMessage!,
                        style: theme.textTheme.bodyMedium?.copyWith(
                          color: theme.colorScheme.error,
                        ),
                      ),
                    ),
                  ],
                ),
              ),

            // Main content
            Expanded(
              child: Row(
                children: [
                  // Left panel: JSON Input
                  Expanded(
                    flex: 2,
                    child: Container(
                      decoration: BoxDecoration(
                        border: Border(
                          right: BorderSide(
                            color: theme.colorScheme.outline.withOpacity(0.3),
                          ),
                        ),
                      ),
                      child: Column(
                        crossAxisAlignment: CrossAxisAlignment.start,
                        children: [
                          Padding(
                            padding: const EdgeInsets.all(16),
                            child: Row(
                              children: [
                                Text(
                                  'JSON Input',
                                  style: theme.textTheme.titleMedium?.copyWith(
                                    fontWeight: FontWeight.w600,
                                  ),
                                ),
                                const Spacer(),
                                SegmentedButton<NotationStyle>(
                                  segments: const [
                                    ButtonSegment(
                                      value: NotationStyle.dot,
                                      label: Text('Dot'),
                                      icon: Icon(Icons.circle, size: 8),
                                    ),
                                    ButtonSegment(
                                      value: NotationStyle.bracket,
                                      label: Text('Bracket'),
                                      icon: Icon(Icons.code, size: 16),
                                    ),
                                  ],
                                  selected: {_notationStyle},
<<<<<<< HEAD
                                  onSelectionChanged:
                                      (Set<NotationStyle> value) {
=======
                                  onSelectionChanged: (Set<NotationStyle> value) {
>>>>>>> 12512314
                                    setState(() {
                                      _notationStyle = value.first;
                                    });
                                  },
                                ),
                              ],
                            ),
                          ),
                          Expanded(
                            child: Padding(
<<<<<<< HEAD
                              padding:
                                  const EdgeInsets.symmetric(horizontal: 16),
=======
                              padding: const EdgeInsets.symmetric(horizontal: 16),
>>>>>>> 12512314
                              child: TextField(
                                controller: _inputController,
                                maxLines: null,
                                expands: true,
                                textAlignVertical: TextAlignVertical.top,
                                style: const TextStyle(
                                  fontFamily: 'monospace',
                                  fontSize: 14,
                                ),
                                decoration: InputDecoration(
                                  hintText:
                                      'Paste your JSON here...\n\n[\n  {"name": "Alice", "age": 30, "address": {"city": "NYC"}},\n  {"name": "Bob", "age": 25, "address": {"city": "LA"}}\n]',
                                  border: OutlineInputBorder(
                                    borderRadius: BorderRadius.circular(8),
                                  ),
                                  contentPadding: const EdgeInsets.all(16),
                                ),
                              ),
                            ),
                          ),
                          Padding(
                            padding: const EdgeInsets.all(16),
                            child: SizedBox(
                              width: double.infinity,
                              child: FilledButton.icon(
                                onPressed: _isFlattening ? null : _flattenJson,
                                icon: _isFlattening
                                    ? const SizedBox(
                                        width: 16,
                                        height: 16,
                                        child: CircularProgressIndicator(
                                          strokeWidth: 2,
                                        ),
                                      )
                                    : const Icon(Icons.transform),
                                label: Text(
<<<<<<< HEAD
                                  _isFlattening
                                      ? 'Flattening...'
                                      : 'Flatten to CSV',
=======
                                  _isFlattening ? 'Flattening...' : 'Flatten to CSV',
>>>>>>> 12512314
                                ),
                              ),
                            ),
                          ),
                        ],
                      ),
                    ),
                  ),

                  // Middle panel: Field Selector
                  if (_flattenResult != null && _flattenResult!.success)
                    Expanded(
                      flex: 1,
                      child: Container(
                        decoration: BoxDecoration(
                          border: Border(
                            right: BorderSide(
                              color: theme.colorScheme.outline.withOpacity(0.3),
                            ),
                          ),
                        ),
                        child: Column(
                          crossAxisAlignment: CrossAxisAlignment.start,
                          children: [
                            Padding(
                              padding: const EdgeInsets.all(16),
                              child: Row(
                                children: [
                                  Text(
                                    'Fields',
<<<<<<< HEAD
                                    style:
                                        theme.textTheme.titleMedium?.copyWith(
=======
                                    style: theme.textTheme.titleMedium?.copyWith(
>>>>>>> 12512314
                                      fontWeight: FontWeight.w600,
                                    ),
                                  ),
                                  const Spacer(),
                                  Text(
                                    '${_selectedKeys.length}/${_flattenResult!.allKeys.length}',
                                    style: theme.textTheme.bodySmall?.copyWith(
                                      color: theme.colorScheme.onSurfaceVariant,
                                    ),
                                  ),
                                ],
                              ),
                            ),
                            Padding(
<<<<<<< HEAD
                              padding:
                                  const EdgeInsets.symmetric(horizontal: 16),
=======
                              padding: const EdgeInsets.symmetric(horizontal: 16),
>>>>>>> 12512314
                              child: Row(
                                children: [
                                  Expanded(
                                    child: OutlinedButton(
                                      onPressed: _selectAllKeys,
                                      child: const Text('Select All'),
                                    ),
                                  ),
                                  const SizedBox(width: 8),
                                  Expanded(
                                    child: OutlinedButton(
                                      onPressed: _deselectAllKeys,
                                      child: const Text('Deselect All'),
                                    ),
                                  ),
                                ],
                              ),
                            ),
                            const SizedBox(height: 8),
                            Expanded(
                              child: ListView.builder(
<<<<<<< HEAD
                                padding:
                                    const EdgeInsets.symmetric(horizontal: 16),
                                itemCount: _flattenResult!.allKeys.length,
                                itemBuilder: (context, index) {
                                  final key = _flattenResult!.allKeys[index];
                                  final isSelected =
                                      _selectedKeys.contains(key);
=======
                                padding: const EdgeInsets.symmetric(horizontal: 16),
                                itemCount: _flattenResult!.allKeys.length,
                                itemBuilder: (context, index) {
                                  final key = _flattenResult!.allKeys[index];
                                  final isSelected = _selectedKeys.contains(key);
>>>>>>> 12512314
                                  return CheckboxListTile(
                                    value: isSelected,
                                    onChanged: (bool? value) {
                                      _toggleKey(key);
                                    },
                                    title: Text(
                                      key,
                                      style: const TextStyle(
                                        fontFamily: 'monospace',
                                        fontSize: 13,
                                      ),
                                    ),
                                    dense: true,
<<<<<<< HEAD
                                    controlAffinity:
                                        ListTileControlAffinity.leading,
=======
                                    controlAffinity: ListTileControlAffinity.leading,
>>>>>>> 12512314
                                  );
                                },
                              ),
                            ),
                          ],
                        ),
                      ),
                    ),

                  // Right panel: CSV Preview
                  Expanded(
                    flex: 2,
                    child: Column(
                      crossAxisAlignment: CrossAxisAlignment.start,
                      children: [
                        Padding(
                          padding: const EdgeInsets.all(16),
                          child: Text(
                            'CSV Preview',
                            style: theme.textTheme.titleMedium?.copyWith(
                              fontWeight: FontWeight.w600,
                            ),
                          ),
                        ),
                        Expanded(
                          child: Padding(
                            padding: const EdgeInsets.symmetric(horizontal: 16),
                            child: TextField(
                              controller: _csvController,
                              maxLines: null,
                              expands: true,
                              readOnly: true,
                              textAlignVertical: TextAlignVertical.top,
                              style: const TextStyle(
                                fontFamily: 'monospace',
                                fontSize: 14,
                              ),
                              decoration: InputDecoration(
<<<<<<< HEAD
                                hintText:
                                    'CSV output will appear here after flattening...',
=======
                                hintText: 'CSV output will appear here after flattening...',
>>>>>>> 12512314
                                border: OutlineInputBorder(
                                  borderRadius: BorderRadius.circular(8),
                                ),
                                contentPadding: const EdgeInsets.all(16),
                              ),
                            ),
                          ),
                        ),
                        const SizedBox(height: 16),
                      ],
                    ),
                  ),
                ],
              ),
            ),
          ],
        ),
      ), // Scaffold
    ); // PaywallGuard
  }

  Widget _buildStatItem(ThemeData theme, IconData icon, String label) {
    return Row(
      mainAxisSize: MainAxisSize.min,
      children: [
        Icon(
          icon,
          size: 16,
          color: theme.colorScheme.primary,
        ),
        const SizedBox(width: 6),
        Text(
          label,
          style: theme.textTheme.bodyMedium?.copyWith(
            fontWeight: FontWeight.w500,
          ),
        ),
      ],
    );
  }
}<|MERGE_RESOLUTION|>--- conflicted
+++ resolved
@@ -1,13 +1,5 @@
 import 'package:flutter/material.dart';
 import 'package:flutter/services.dart';
-<<<<<<< HEAD
-import 'logic/json_flattener.dart';
-import '../../core/services/shared_data_service.dart';
-import '../../core/ui/import_data_button.dart';
-import '../../core/ui/share_data_button.dart';
-import '../../billing/billing_service.dart';
-import '../../billing/widgets/paywall_guard.dart';
-=======
 
 import '../../billing/billing_service.dart';
 import '../../billing/widgets/paywall_guard.dart';
@@ -15,7 +7,6 @@
 import '../../core/ui/import_data_button.dart';
 import '../../core/ui/share_data_button.dart';
 import 'logic/json_flattener.dart';
->>>>>>> 12512314
 
 /// JSON CSV Flattener - Flatten nested JSON to CSV with field selection
 class JsonFlattenScreen extends StatefulWidget {
@@ -193,13 +184,6 @@
     final theme = Theme.of(context);
     final stats = _flattenResult != null ? JsonFlattener.getStatistics(_flattenResult!) : null;
 
-<<<<<<< HEAD
-    return PaywallGuard(
-      billingService: _billingService,
-      permission: const ToolPermission(
-        toolId: 'json_flatten',
-        requiresHeavyOp: true,
-=======
     // Calculate input size for paywall (large JSON exports are heavy ops)
     final inputBytes = _inputController.text.length;
     final outputRows = _flattenResult?.rows.length ?? 0;
@@ -211,7 +195,6 @@
         requiresHeavyOp: outputRows > 100, // Heavy if exporting >100 rows
         fileSize: inputBytes > 0 ? inputBytes : null,
         batchSize: outputRows > 0 ? outputRows : null,
->>>>>>> 12512314
       ),
       child: Scaffold(
         appBar: AppBar(
@@ -393,12 +376,7 @@
                                     ),
                                   ],
                                   selected: {_notationStyle},
-<<<<<<< HEAD
-                                  onSelectionChanged:
-                                      (Set<NotationStyle> value) {
-=======
                                   onSelectionChanged: (Set<NotationStyle> value) {
->>>>>>> 12512314
                                     setState(() {
                                       _notationStyle = value.first;
                                     });
@@ -409,12 +387,7 @@
                           ),
                           Expanded(
                             child: Padding(
-<<<<<<< HEAD
-                              padding:
-                                  const EdgeInsets.symmetric(horizontal: 16),
-=======
                               padding: const EdgeInsets.symmetric(horizontal: 16),
->>>>>>> 12512314
                               child: TextField(
                                 controller: _inputController,
                                 maxLines: null,
@@ -451,13 +424,7 @@
                                       )
                                     : const Icon(Icons.transform),
                                 label: Text(
-<<<<<<< HEAD
-                                  _isFlattening
-                                      ? 'Flattening...'
-                                      : 'Flatten to CSV',
-=======
                                   _isFlattening ? 'Flattening...' : 'Flatten to CSV',
->>>>>>> 12512314
                                 ),
                               ),
                             ),
@@ -488,12 +455,7 @@
                                 children: [
                                   Text(
                                     'Fields',
-<<<<<<< HEAD
-                                    style:
-                                        theme.textTheme.titleMedium?.copyWith(
-=======
                                     style: theme.textTheme.titleMedium?.copyWith(
->>>>>>> 12512314
                                       fontWeight: FontWeight.w600,
                                     ),
                                   ),
@@ -508,12 +470,7 @@
                               ),
                             ),
                             Padding(
-<<<<<<< HEAD
-                              padding:
-                                  const EdgeInsets.symmetric(horizontal: 16),
-=======
                               padding: const EdgeInsets.symmetric(horizontal: 16),
->>>>>>> 12512314
                               child: Row(
                                 children: [
                                   Expanded(
@@ -535,21 +492,11 @@
                             const SizedBox(height: 8),
                             Expanded(
                               child: ListView.builder(
-<<<<<<< HEAD
-                                padding:
-                                    const EdgeInsets.symmetric(horizontal: 16),
-                                itemCount: _flattenResult!.allKeys.length,
-                                itemBuilder: (context, index) {
-                                  final key = _flattenResult!.allKeys[index];
-                                  final isSelected =
-                                      _selectedKeys.contains(key);
-=======
                                 padding: const EdgeInsets.symmetric(horizontal: 16),
                                 itemCount: _flattenResult!.allKeys.length,
                                 itemBuilder: (context, index) {
                                   final key = _flattenResult!.allKeys[index];
                                   final isSelected = _selectedKeys.contains(key);
->>>>>>> 12512314
                                   return CheckboxListTile(
                                     value: isSelected,
                                     onChanged: (bool? value) {
@@ -563,12 +510,7 @@
                                       ),
                                     ),
                                     dense: true,
-<<<<<<< HEAD
-                                    controlAffinity:
-                                        ListTileControlAffinity.leading,
-=======
                                     controlAffinity: ListTileControlAffinity.leading,
->>>>>>> 12512314
                                   );
                                 },
                               ),
@@ -607,12 +549,7 @@
                                 fontSize: 14,
                               ),
                               decoration: InputDecoration(
-<<<<<<< HEAD
-                                hintText:
-                                    'CSV output will appear here after flattening...',
-=======
                                 hintText: 'CSV output will appear here after flattening...',
->>>>>>> 12512314
                                 border: OutlineInputBorder(
                                   borderRadius: BorderRadius.circular(8),
                                 ),
