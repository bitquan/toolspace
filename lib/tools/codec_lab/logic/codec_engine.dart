--- conflicted
+++ resolved
@@ -1,480 +1,249 @@
-<<<<<<< HEAD
-import 'dart:convert';
-import 'dart:typed_data';
-
-/// Encoding and decoding engine for Base64, Hex, and URL formats
-class CodecEngine {
-  /// Encode text to Base64
-  static String encodeBase64(String text) {
-    try {
-      final bytes = utf8.encode(text);
-      return base64.encode(bytes);
-    } catch (e) {
-      throw CodecException('Failed to encode to Base64: $e');
-    }
-  }
-
-  /// Decode Base64 to text
-  static String decodeBase64(String encoded) {
-    try {
-      // Remove whitespace and newlines that might be present
-      final cleaned = encoded.replaceAll(RegExp(r'\s'), '');
-      final bytes = base64.decode(cleaned);
-      return utf8.decode(bytes);
-    } catch (e) {
-      throw CodecException('Invalid Base64 input: $e');
-    }
-  }
-
-  /// Encode text to Hexadecimal
-  static String encodeHex(String text) {
-    try {
-      final bytes = utf8.encode(text);
-      return bytes.map((b) => b.toRadixString(16).padLeft(2, '0')).join('');
-    } catch (e) {
-      throw CodecException('Failed to encode to Hex: $e');
-    }
-  }
-
-  /// Decode Hexadecimal to text
-  static String decodeHex(String hex) {
-    try {
-      // Remove whitespace and common separators
-      final cleaned = hex.replaceAll(RegExp(r'[\s:,-]'), '').toLowerCase();
-
-      // Validate hex string
-      if (!RegExp(r'^[0-9a-f]*$').hasMatch(cleaned)) {
-        throw const FormatException('Invalid hexadecimal characters');
-      }
-
-      if (cleaned.length % 2 != 0) {
-        throw const FormatException('Hex string must have even length');
-      }
-
-      final bytes = <int>[];
-      for (int i = 0; i < cleaned.length; i += 2) {
-        final hex = cleaned.substring(i, i + 2);
-        bytes.add(int.parse(hex, radix: 16));
-      }
-
-      return utf8.decode(bytes);
-    } catch (e) {
-      throw CodecException('Invalid Hex input: $e');
-    }
-  }
-
-  /// Encode text using URL encoding (percent encoding)
-  static String encodeUrl(String text) {
-    try {
-      return Uri.encodeComponent(text);
-    } catch (e) {
-      throw CodecException('Failed to URL encode: $e');
-    }
-  }
-
-  /// Decode URL encoded text
-  static String decodeUrl(String encoded) {
-    try {
-      return Uri.decodeComponent(encoded);
-    } catch (e) {
-      throw CodecException('Invalid URL encoded input: $e');
-    }
-  }
-
-  /// Encode bytes to Base64 (for file processing)
-  static String encodeBytesToBase64(Uint8List bytes) {
-    try {
-      return base64.encode(bytes);
-    } catch (e) {
-      throw CodecException('Failed to encode bytes to Base64: $e');
-    }
-  }
-
-  /// Decode Base64 to bytes (for file processing)
-  static Uint8List decodeBase64ToBytes(String encoded) {
-    try {
-      final cleaned = encoded.replaceAll(RegExp(r'\s'), '');
-      return base64.decode(cleaned);
-    } catch (e) {
-      throw CodecException('Invalid Base64 input: $e');
-    }
-  }
-
-  /// Encode bytes to Hexadecimal (for file processing)
-  static String encodeBytesToHex(Uint8List bytes) {
-    try {
-      return bytes.map((b) => b.toRadixString(16).padLeft(2, '0')).join('');
-    } catch (e) {
-      throw CodecException('Failed to encode bytes to Hex: $e');
-    }
-  }
-
-  /// Decode Hexadecimal to bytes (for file processing)
-  static Uint8List decodeHexToBytes(String hex) {
-    try {
-      final cleaned = hex.replaceAll(RegExp(r'[\s:,-]'), '').toLowerCase();
-
-      if (!RegExp(r'^[0-9a-f]*$').hasMatch(cleaned)) {
-        throw const FormatException('Invalid hexadecimal characters');
-      }
-
-      if (cleaned.length % 2 != 0) {
-        throw const FormatException('Hex string must have even length');
-      }
-
-      final bytes = <int>[];
-      for (int i = 0; i < cleaned.length; i += 2) {
-        final hex = cleaned.substring(i, i + 2);
-        bytes.add(int.parse(hex, radix: 16));
-      }
-
-      return Uint8List.fromList(bytes);
-    } catch (e) {
-      throw CodecException('Invalid Hex input: $e');
-    }
-  }
-
-  /// Detect the format of encoded text
-  static CodecFormat detectFormat(String input) {
-    final trimmed = input.trim();
-
-    if (trimmed.isEmpty) {
-      return CodecFormat.unknown;
-    }
-
-    // Check for URL encoding (contains % followed by hex digits)
-    if (RegExp(r'%[0-9A-Fa-f]{2}').hasMatch(trimmed)) {
-      return CodecFormat.url;
-    }
-
-    // Check for Base64 (alphanumeric + / + = padding)
-    if (RegExp(r'^[A-Za-z0-9+/]*={0,2}$')
-        .hasMatch(trimmed.replaceAll(RegExp(r'\s'), ''))) {
-      // Additional validation: Base64 length should be multiple of 4 (with padding)
-      final cleaned = trimmed.replaceAll(RegExp(r'\s'), '');
-      if (cleaned.length % 4 == 0) {
-        try {
-          base64.decode(cleaned);
-          return CodecFormat.base64;
-        } catch (_) {
-          // Not valid Base64
-        }
-      }
-    }
-
-    // Check for Hex (only hex characters, possibly with separators)
-    final hexCleaned = trimmed.replaceAll(RegExp(r'[\s:,-]'), '');
-    if (RegExp(r'^[0-9A-Fa-f]+$').hasMatch(hexCleaned) &&
-        hexCleaned.length % 2 == 0) {
-      return CodecFormat.hex;
-    }
-
-    return CodecFormat.unknown;
-  }
-
-  /// Validate if a string is valid for the given format
-  static bool isValid(String input, CodecFormat format) {
-    try {
-      switch (format) {
-        case CodecFormat.base64:
-          decodeBase64(input);
-          return true;
-        case CodecFormat.hex:
-          decodeHex(input);
-          return true;
-        case CodecFormat.url:
-          decodeUrl(input);
-          return true;
-        case CodecFormat.unknown:
-          return false;
-      }
-    } catch (_) {
-      return false;
-    }
-  }
-}
-
-/// Codec format enumeration
-enum CodecFormat {
-  base64,
-  hex,
-  url,
-  unknown,
-}
-
-/// Extension to get display names for codec formats
-extension CodecFormatExtension on CodecFormat {
-  String get displayName {
-    switch (this) {
-      case CodecFormat.base64:
-        return 'Base64';
-      case CodecFormat.hex:
-        return 'Hexadecimal';
-      case CodecFormat.url:
-        return 'URL Encoding';
-      case CodecFormat.unknown:
-        return 'Unknown';
-    }
-  }
-}
-
-/// Custom exception for codec operations
-class CodecException implements Exception {
-  final String message;
-
-  const CodecException(this.message);
-
-  @override
-  String toString() => message;
-}
-=======
-import 'dart:convert';
-import 'dart:typed_data';
-
-/// Encoding and decoding engine for Base64, Hex, and URL formats
-class CodecEngine {
-  /// Encode text to Base64
-  static String encodeBase64(String text) {
-    try {
-      final bytes = utf8.encode(text);
-      return base64.encode(bytes);
-    } catch (e) {
-      throw CodecException('Failed to encode to Base64: $e');
-    }
-  }
-
-  /// Decode Base64 to text
-  static String decodeBase64(String encoded) {
-    try {
-      // Remove whitespace and newlines that might be present
-      final cleaned = encoded.replaceAll(RegExp(r'\s'), '');
-      final bytes = base64.decode(cleaned);
-      return utf8.decode(bytes);
-    } catch (e) {
-      throw CodecException('Invalid Base64 input: $e');
-    }
-  }
-
-  /// Encode text to Hexadecimal
-  static String encodeHex(String text) {
-    try {
-      final bytes = utf8.encode(text);
-      return bytes.map((b) => b.toRadixString(16).padLeft(2, '0')).join('');
-    } catch (e) {
-      throw CodecException('Failed to encode to Hex: $e');
-    }
-  }
-
-  /// Decode Hexadecimal to text
-  static String decodeHex(String hex) {
-    // Remove whitespace and common separators
-    final cleaned = hex.replaceAll(RegExp(r'[\s:,-]'), '').toLowerCase();
-
-    // Handle empty string - return empty
-    if (cleaned.isEmpty) {
-      return '';
-    }
-
-    // Validate hex string - must contain only hex characters
-    if (!RegExp(r'^[0-9a-f]+$').hasMatch(cleaned)) {
-      throw const CodecException('Invalid hexadecimal characters');
-    }
-
-    // Validate even length
-    if (cleaned.length % 2 != 0) {
-      throw const CodecException('Hex string must have even length');
-    }
-
-    try {
-      final bytes = <int>[];
-      for (int i = 0; i < cleaned.length; i += 2) {
-        final hex = cleaned.substring(i, i + 2);
-        bytes.add(int.parse(hex, radix: 16));
-      }
-
-      return utf8.decode(bytes);
-    } catch (e) {
-      throw CodecException('Invalid Hex input: $e');
-    }
-  }
-
-  /// Encode text using URL encoding (percent encoding)
-  static String encodeUrl(String text) {
-    try {
-      return Uri.encodeComponent(text);
-    } catch (e) {
-      throw CodecException('Failed to URL encode: $e');
-    }
-  }
-
-  /// Decode URL encoded text
-  static String decodeUrl(String encoded) {
-    try {
-      return Uri.decodeComponent(encoded);
-    } catch (e) {
-      throw CodecException('Invalid URL encoded input: $e');
-    }
-  }
-
-  /// Encode bytes to Base64 (for file processing)
-  static String encodeBytesToBase64(Uint8List bytes) {
-    try {
-      return base64.encode(bytes);
-    } catch (e) {
-      throw CodecException('Failed to encode bytes to Base64: $e');
-    }
-  }
-
-  /// Decode Base64 to bytes (for file processing)
-  static Uint8List decodeBase64ToBytes(String encoded) {
-    try {
-      final cleaned = encoded.replaceAll(RegExp(r'\s'), '');
-      return base64.decode(cleaned);
-    } catch (e) {
-      throw CodecException('Invalid Base64 input: $e');
-    }
-  }
-
-  /// Encode bytes to Hexadecimal (for file processing)
-  static String encodeBytesToHex(Uint8List bytes) {
-    try {
-      return bytes.map((b) => b.toRadixString(16).padLeft(2, '0')).join('');
-    } catch (e) {
-      throw CodecException('Failed to encode bytes to Hex: $e');
-    }
-  }
-
-  /// Decode Hexadecimal to bytes (for file processing)
-  static Uint8List decodeHexToBytes(String hex) {
-    final cleaned = hex.replaceAll(RegExp(r'[\s:,-]'), '').toLowerCase();
-
-    // Check for empty string
-    if (cleaned.isEmpty) {
-      throw const CodecException('Hex string cannot be empty');
-    }
-
-    // Validate hex string - must contain only hex characters
-    if (!RegExp(r'^[0-9a-f]+$').hasMatch(cleaned)) {
-      throw const CodecException('Invalid hexadecimal characters');
-    }
-
-    // Validate even length
-    if (cleaned.length % 2 != 0) {
-      throw const CodecException('Hex string must have even length');
-    }
-
-    try {
-      final bytes = <int>[];
-      for (int i = 0; i < cleaned.length; i += 2) {
-        final hex = cleaned.substring(i, i + 2);
-        bytes.add(int.parse(hex, radix: 16));
-      }
-
-      return Uint8List.fromList(bytes);
-    } catch (e) {
-      throw CodecException('Invalid Hex input: $e');
-    }
-  }
-
-  /// Detect the format of encoded text
-  static CodecFormat detectFormat(String input) {
-    final trimmed = input.trim();
-
-    if (trimmed.isEmpty) {
-      return CodecFormat.unknown;
-    }
-
-    // Check for URL encoding (contains % followed by hex digits)
-    if (RegExp(r'%[0-9A-Fa-f]{2}').hasMatch(trimmed)) {
-      return CodecFormat.url;
-    }
-
-    // Check for Hex BEFORE Base64 (only hex characters, possibly with separators)
-    // This must come first since hex can also look like base64
-    final hexCleaned = trimmed.replaceAll(RegExp(r'[\s:,-]'), '');
-    if (RegExp(r'^[0-9A-Fa-f]+$').hasMatch(hexCleaned) &&
-        hexCleaned.length % 2 == 0 &&
-        hexCleaned.length >= 4) {
-      // Additional check: if it contains non-base64 hex chars (8-9, a-f, A-F only)
-      // and is even length, it's more likely hex than base64
-      if (RegExp(r'[8-9a-fA-F]').hasMatch(hexCleaned)) {
-        return CodecFormat.hex;
-      }
-    }
-
-    // Check for Base64 (alphanumeric + / + = padding)
-    if (RegExp(r'^[A-Za-z0-9+/]*={0,2}$').hasMatch(trimmed.replaceAll(RegExp(r'\s'), ''))) {
-      // Additional validation: Base64 length should be multiple of 4 (with padding)
-      final cleaned = trimmed.replaceAll(RegExp(r'\s'), '');
-      if (cleaned.length % 4 == 0) {
-        try {
-          base64.decode(cleaned);
-          return CodecFormat.base64;
-        } catch (_) {
-          // Not valid Base64, might still be hex
-          if (RegExp(r'^[0-9A-Fa-f]+$').hasMatch(cleaned) && cleaned.length % 2 == 0) {
-            return CodecFormat.hex;
-          }
-        }
-      }
-    }
-
-    return CodecFormat.unknown;
-  }
-
-  /// Validate if a string is valid for the given format
-  static bool isValid(String input, CodecFormat format) {
-    try {
-      switch (format) {
-        case CodecFormat.base64:
-          decodeBase64(input);
-          return true;
-        case CodecFormat.hex:
-          decodeHex(input);
-          return true;
-        case CodecFormat.url:
-          decodeUrl(input);
-          return true;
-        case CodecFormat.unknown:
-          return false;
-      }
-    } catch (_) {
-      return false;
-    }
-  }
-}
-
-/// Codec format enumeration
-enum CodecFormat {
-  base64,
-  hex,
-  url,
-  unknown,
-}
-
-/// Extension to get display names for codec formats
-extension CodecFormatExtension on CodecFormat {
-  String get displayName {
-    switch (this) {
-      case CodecFormat.base64:
-        return 'Base64';
-      case CodecFormat.hex:
-        return 'Hexadecimal';
-      case CodecFormat.url:
-        return 'URL Encoding';
-      case CodecFormat.unknown:
-        return 'Unknown';
-    }
-  }
-}
-
-/// Custom exception for codec operations
-class CodecException implements Exception {
-  final String message;
-
-  const CodecException(this.message);
-
-  @override
-  String toString() => message;
-}
->>>>>>> 12512314
+import 'dart:convert';
+import 'dart:typed_data';
+
+/// Encoding and decoding engine for Base64, Hex, and URL formats
+class CodecEngine {
+  /// Encode text to Base64
+  static String encodeBase64(String text) {
+    try {
+      final bytes = utf8.encode(text);
+      return base64.encode(bytes);
+    } catch (e) {
+      throw CodecException('Failed to encode to Base64: $e');
+    }
+  }
+
+  /// Decode Base64 to text
+  static String decodeBase64(String encoded) {
+    try {
+      // Remove whitespace and newlines that might be present
+      final cleaned = encoded.replaceAll(RegExp(r'\s'), '');
+      final bytes = base64.decode(cleaned);
+      return utf8.decode(bytes);
+    } catch (e) {
+      throw CodecException('Invalid Base64 input: $e');
+    }
+  }
+
+  /// Encode text to Hexadecimal
+  static String encodeHex(String text) {
+    try {
+      final bytes = utf8.encode(text);
+      return bytes.map((b) => b.toRadixString(16).padLeft(2, '0')).join('');
+    } catch (e) {
+      throw CodecException('Failed to encode to Hex: $e');
+    }
+  }
+
+  /// Decode Hexadecimal to text
+  static String decodeHex(String hex) {
+    // Remove whitespace and common separators
+    final cleaned = hex.replaceAll(RegExp(r'[\s:,-]'), '').toLowerCase();
+
+    // Handle empty string - return empty
+    if (cleaned.isEmpty) {
+      return '';
+    }
+
+    // Validate hex string - must contain only hex characters
+    if (!RegExp(r'^[0-9a-f]+$').hasMatch(cleaned)) {
+      throw const CodecException('Invalid hexadecimal characters');
+    }
+
+    // Validate even length
+    if (cleaned.length % 2 != 0) {
+      throw const CodecException('Hex string must have even length');
+    }
+
+    try {
+      final bytes = <int>[];
+      for (int i = 0; i < cleaned.length; i += 2) {
+        final hex = cleaned.substring(i, i + 2);
+        bytes.add(int.parse(hex, radix: 16));
+      }
+
+      return utf8.decode(bytes);
+    } catch (e) {
+      throw CodecException('Invalid Hex input: $e');
+    }
+  }
+
+  /// Encode text using URL encoding (percent encoding)
+  static String encodeUrl(String text) {
+    try {
+      return Uri.encodeComponent(text);
+    } catch (e) {
+      throw CodecException('Failed to URL encode: $e');
+    }
+  }
+
+  /// Decode URL encoded text
+  static String decodeUrl(String encoded) {
+    try {
+      return Uri.decodeComponent(encoded);
+    } catch (e) {
+      throw CodecException('Invalid URL encoded input: $e');
+    }
+  }
+
+  /// Encode bytes to Base64 (for file processing)
+  static String encodeBytesToBase64(Uint8List bytes) {
+    try {
+      return base64.encode(bytes);
+    } catch (e) {
+      throw CodecException('Failed to encode bytes to Base64: $e');
+    }
+  }
+
+  /// Decode Base64 to bytes (for file processing)
+  static Uint8List decodeBase64ToBytes(String encoded) {
+    try {
+      final cleaned = encoded.replaceAll(RegExp(r'\s'), '');
+      return base64.decode(cleaned);
+    } catch (e) {
+      throw CodecException('Invalid Base64 input: $e');
+    }
+  }
+
+  /// Encode bytes to Hexadecimal (for file processing)
+  static String encodeBytesToHex(Uint8List bytes) {
+    try {
+      return bytes.map((b) => b.toRadixString(16).padLeft(2, '0')).join('');
+    } catch (e) {
+      throw CodecException('Failed to encode bytes to Hex: $e');
+    }
+  }
+
+  /// Decode Hexadecimal to bytes (for file processing)
+  static Uint8List decodeHexToBytes(String hex) {
+    final cleaned = hex.replaceAll(RegExp(r'[\s:,-]'), '').toLowerCase();
+
+    // Check for empty string
+    if (cleaned.isEmpty) {
+      throw const CodecException('Hex string cannot be empty');
+    }
+
+    // Validate hex string - must contain only hex characters
+    if (!RegExp(r'^[0-9a-f]+$').hasMatch(cleaned)) {
+      throw const CodecException('Invalid hexadecimal characters');
+    }
+
+    // Validate even length
+    if (cleaned.length % 2 != 0) {
+      throw const CodecException('Hex string must have even length');
+    }
+
+    try {
+      final bytes = <int>[];
+      for (int i = 0; i < cleaned.length; i += 2) {
+        final hex = cleaned.substring(i, i + 2);
+        bytes.add(int.parse(hex, radix: 16));
+      }
+
+      return Uint8List.fromList(bytes);
+    } catch (e) {
+      throw CodecException('Invalid Hex input: $e');
+    }
+  }
+
+  /// Detect the format of encoded text
+  static CodecFormat detectFormat(String input) {
+    final trimmed = input.trim();
+
+    if (trimmed.isEmpty) {
+      return CodecFormat.unknown;
+    }
+
+    // Check for URL encoding (contains % followed by hex digits)
+    if (RegExp(r'%[0-9A-Fa-f]{2}').hasMatch(trimmed)) {
+      return CodecFormat.url;
+    }
+
+    // Check for Hex BEFORE Base64 (only hex characters, possibly with separators)
+    // This must come first since hex can also look like base64
+    final hexCleaned = trimmed.replaceAll(RegExp(r'[\s:,-]'), '');
+    if (RegExp(r'^[0-9A-Fa-f]+$').hasMatch(hexCleaned) &&
+        hexCleaned.length % 2 == 0 &&
+        hexCleaned.length >= 4) {
+      // Additional check: if it contains non-base64 hex chars (8-9, a-f, A-F only)
+      // and is even length, it's more likely hex than base64
+      if (RegExp(r'[8-9a-fA-F]').hasMatch(hexCleaned)) {
+        return CodecFormat.hex;
+      }
+    }
+
+    // Check for Base64 (alphanumeric + / + = padding)
+    if (RegExp(r'^[A-Za-z0-9+/]*={0,2}$').hasMatch(trimmed.replaceAll(RegExp(r'\s'), ''))) {
+      // Additional validation: Base64 length should be multiple of 4 (with padding)
+      final cleaned = trimmed.replaceAll(RegExp(r'\s'), '');
+      if (cleaned.length % 4 == 0) {
+        try {
+          base64.decode(cleaned);
+          return CodecFormat.base64;
+        } catch (_) {
+          // Not valid Base64, might still be hex
+          if (RegExp(r'^[0-9A-Fa-f]+$').hasMatch(cleaned) && cleaned.length % 2 == 0) {
+            return CodecFormat.hex;
+          }
+        }
+      }
+    }
+
+    return CodecFormat.unknown;
+  }
+
+  /// Validate if a string is valid for the given format
+  static bool isValid(String input, CodecFormat format) {
+    try {
+      switch (format) {
+        case CodecFormat.base64:
+          decodeBase64(input);
+          return true;
+        case CodecFormat.hex:
+          decodeHex(input);
+          return true;
+        case CodecFormat.url:
+          decodeUrl(input);
+          return true;
+        case CodecFormat.unknown:
+          return false;
+      }
+    } catch (_) {
+      return false;
+    }
+  }
+}
+
+/// Codec format enumeration
+enum CodecFormat {
+  base64,
+  hex,
+  url,
+  unknown,
+}
+
+/// Extension to get display names for codec formats
+extension CodecFormatExtension on CodecFormat {
+  String get displayName {
+    switch (this) {
+      case CodecFormat.base64:
+        return 'Base64';
+      case CodecFormat.hex:
+        return 'Hexadecimal';
+      case CodecFormat.url:
+        return 'URL Encoding';
+      case CodecFormat.unknown:
+        return 'Unknown';
+    }
+  }
+}
+
+/// Custom exception for codec operations
+class CodecException implements Exception {
+  final String message;
+
+  const CodecException(this.message);
+
+  @override
+  String toString() => message;
+}