import 'package:flutter/material.dart';
import '../tools/text_tools/text_tools_screen.dart';
import '../tools/file_merger/file_merger_screen.dart';
import '../tools/json_doctor/json_doctor_screen.dart';
import '../tools/text_diff/text_diff_screen.dart';
import '../tools/qr_maker/qr_maker_screen.dart';
<<<<<<< HEAD
import '../tools/image_resizer/image_resizer_screen.dart';
=======
import '../tools/password_gen/password_gen_screen.dart';
import '../tools/json_flatten/json_flatten_screen.dart';
>>>>>>> 103094ee
import '../widgets/animated_tools_grid.dart';
import '../theme/playful_theme.dart';

class HomeScreen extends StatelessWidget {
  const HomeScreen({super.key});

  @override
  Widget build(BuildContext context) {
    final theme = Theme.of(context);

    return Scaffold(
      backgroundColor: theme.colorScheme.surface,
      body: CustomScrollView(
        slivers: [
          // Playful App Bar
          SliverAppBar.large(
            backgroundColor: theme.colorScheme.surface,
            foregroundColor: theme.colorScheme.onSurface,
            elevation: 0,
            floating: true,
            snap: true,
            title: Row(
              children: [
                Container(
                  padding: const EdgeInsets.all(8),
                  decoration: BoxDecoration(
                    color: theme.colorScheme.primaryContainer,
                    borderRadius: BorderRadius.circular(12),
                  ),
                  child: Icon(
                    Icons.build_circle,
                    color: theme.colorScheme.primary,
                    size: 28,
                  ),
                ),
                const SizedBox(width: 12),
                Column(
                  crossAxisAlignment: CrossAxisAlignment.start,
                  children: [
                    Text(
                      'Toolspace',
                      style: theme.textTheme.headlineSmall?.copyWith(
                        fontWeight: FontWeight.w700,
                      ),
                    ),
                    Text(
                      'Playful Tools Hub',
                      style: theme.textTheme.bodyMedium?.copyWith(
                        color: theme.colorScheme.onSurfaceVariant,
                      ),
                    ),
                  ],
                ),
              ],
            ),
          ),

          // Tools Grid
          SliverFillRemaining(
            child: AnimatedToolsGrid(
              tools: _tools,
              onToolTap: (tool) => _navigateToTool(context, tool),
            ),
          ),
        ],
      ),
    );
  }

  void _navigateToTool(BuildContext context, ToolItem tool) {
    Navigator.of(context).push(
      PageRouteBuilder(
        pageBuilder: (context, animation, secondaryAnimation) => tool.screen,
        transitionsBuilder: (context, animation, secondaryAnimation, child) {
          const begin = Offset(1.0, 0.0);
          const end = Offset.zero;
          const curve = Curves.easeInOutCubic;

          var tween = Tween(begin: begin, end: end).chain(
            CurveTween(curve: curve),
          );

          return SlideTransition(
            position: animation.drive(tween),
            child: child,
          );
        },
        transitionDuration: PlayfulTheme.mediumAnimation,
      ),
    );
  }

  static final List<ToolItem> _tools = [
    ToolItem(
      id: 'text-tools',
      name: 'Text Tools',
      description:
          'Case conversion, cleaning, JSON formatting, and more text utilities',
      icon: Icons.text_fields,
      screen: const TextToolsScreen(),
      color: PlayfulTheme.toolColors[0],
    ),
    ToolItem(
      id: 'file-merger',
      name: 'File Merger',
      description: 'Merge PDFs and images into a single PDF file with ease',
      icon: Icons.merge_type,
      screen: const FileMergerScreen(),
      color: PlayfulTheme.toolColors[1],
    ),
    // T-ToolsPack: Instant-win micro tools
    ToolItem(
      id: 'json-doctor',
      name: 'JSON Doctor',
      description: 'Validate, format, and repair JSON with instant feedback',
      icon: Icons.healing,
      screen: const JsonDoctorScreen(),
      color: PlayfulTheme.toolColors[2],
    ),
    ToolItem(
      id: 'text-diff',
      name: 'Text Diff',
      description: 'Compare texts with highlighted differences line by line',
      icon: Icons.compare_arrows,
      screen: const TextDiffScreen(),
      color: PlayfulTheme.toolColors[3],
    ),
    ToolItem(
      id: 'qr-maker',
      name: 'QR Maker',
      description: 'Generate QR codes instantly with customization options',
      icon: Icons.qr_code,
      screen: const QrMakerScreen(),
      color: PlayfulTheme.toolColors[4],
    ),
    ToolItem(
<<<<<<< HEAD
      id: 'image-resizer',
      name: 'Image Resizer',
      description: 'Resize and convert images with batch processing support',
      icon: Icons.photo_size_select_large,
      screen: const ImageResizerScreen(),
      color: PlayfulTheme.toolColors[0],
=======
      id: 'password-gen',
      name: 'Password Generator',
      description: 'Generate secure passwords with entropy meter and rules',
      icon: Icons.password,
      screen: const PasswordGenScreen(),
      color: PlayfulTheme.toolColors[5 % PlayfulTheme.toolColors.length],
    ),
    ToolItem(
      id: 'json-flatten',
      name: 'JSON Flatten',
      description:
          'Flatten nested JSON to CSV with field selection and preview',
      icon: Icons.table_chart,
      screen: const JsonFlattenScreen(),
      color: const Color(0xFF6A1B9A),
>>>>>>> 103094ee
    ),
  ];
}<|MERGE_RESOLUTION|>--- conflicted
+++ resolved
@@ -4,12 +4,9 @@
 import '../tools/json_doctor/json_doctor_screen.dart';
 import '../tools/text_diff/text_diff_screen.dart';
 import '../tools/qr_maker/qr_maker_screen.dart';
-<<<<<<< HEAD
 import '../tools/image_resizer/image_resizer_screen.dart';
-=======
 import '../tools/password_gen/password_gen_screen.dart';
 import '../tools/json_flatten/json_flatten_screen.dart';
->>>>>>> 103094ee
 import '../widgets/animated_tools_grid.dart';
 import '../theme/playful_theme.dart';
 
@@ -146,14 +143,14 @@
       color: PlayfulTheme.toolColors[4],
     ),
     ToolItem(
-<<<<<<< HEAD
       id: 'image-resizer',
       name: 'Image Resizer',
       description: 'Resize and convert images with batch processing support',
       icon: Icons.photo_size_select_large,
       screen: const ImageResizerScreen(),
       color: PlayfulTheme.toolColors[0],
-=======
+    ),
+    ToolItem(
       id: 'password-gen',
       name: 'Password Generator',
       description: 'Generate secure passwords with entropy meter and rules',
@@ -169,7 +166,6 @@
       icon: Icons.table_chart,
       screen: const JsonFlattenScreen(),
       color: const Color(0xFF6A1B9A),
->>>>>>> 103094ee
     ),
   ];
 }