--- conflicted
+++ resolved
@@ -4,15 +4,12 @@
 import '../tools/json_doctor/json_doctor_screen.dart';
 import '../tools/text_diff/text_diff_screen.dart';
 import '../tools/qr_maker/qr_maker_screen.dart';
-<<<<<<< HEAD
 import '../tools/palette_extractor/palette_extractor_screen.dart';
-=======
 import '../tools/md_to_pdf/md_to_pdf_screen.dart';
 import '../tools/csv_cleaner/csv_cleaner_screen.dart';
 import '../tools/image_resizer/image_resizer_screen.dart';
 import '../tools/password_gen/password_gen_screen.dart';
 import '../tools/json_flatten/json_flatten_screen.dart';
->>>>>>> 02f35088
 import '../widgets/animated_tools_grid.dart';
 import '../theme/playful_theme.dart';
 
@@ -149,7 +146,6 @@
       color: PlayfulTheme.toolColors[4],
     ),
     ToolItem(
-<<<<<<< HEAD
       id: 'palette-extractor',
       name: 'Palette Extractor',
       description: 'Extract dominant colors from images using k-means clustering',
@@ -157,22 +153,21 @@
       screen: const PaletteExtractorScreen(),
       color: PlayfulTheme.toolColors[5],
     ),
-  ];
-}
-=======
-id: 'md-to-pdf',
+    ToolItem(
+      id: 'md-to-pdf',
       name: 'Markdown to PDF',
       description: 'Convert markdown to PDF with themes and custom settings',
       icon: Icons.picture_as_pdf,
       screen: const MdToPdfScreen(),
       color: PlayfulTheme.toolColors[0],
     ),
-id: 'csv-cleaner',
+    ToolItem(
+      id: 'csv-cleaner',
       name: 'CSV Cleaner',
       description: 'Trim, dedupe, normalize CSV files with ease',
       icon: Icons.table_rows,
       screen: const CsvCleanerScreen(),
-      color: PlayfulTheme.toolColors[0],
+      color: PlayfulTheme.toolColors[7 % PlayfulTheme.toolColors.length],
     ),
     ToolItem(
       id: 'image-resizer',
@@ -188,7 +183,7 @@
       description: 'Generate secure passwords with entropy meter and rules',
       icon: Icons.password,
       screen: const PasswordGenScreen(),
-      color: PlayfulTheme.toolColors[5 % PlayfulTheme.toolColors.length],
+      color: PlayfulTheme.toolColors[8 % PlayfulTheme.toolColors.length],
     ),
     ToolItem(
       id: 'json-flatten',
@@ -199,6 +194,5 @@
       screen: const JsonFlattenScreen(),
       color: const Color(0xFF6A1B9A),
     ),
-];
+  ];
 }
->>>>>>> 02f35088
