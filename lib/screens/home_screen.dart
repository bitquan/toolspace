import 'package:flutter/material.dart';
import '../tools/text_tools/text_tools_screen.dart';
import '../tools/file_merger/file_merger_screen.dart';
import '../tools/json_doctor/json_doctor_screen.dart';
import '../tools/text_diff/text_diff_screen.dart';
import '../tools/qr_maker/qr_maker_screen.dart';
<<<<<<< HEAD
import '../tools/md_to_pdf/md_to_pdf_screen.dart';
=======
import '../tools/csv_cleaner/csv_cleaner_screen.dart';
import '../tools/image_resizer/image_resizer_screen.dart';
import '../tools/password_gen/password_gen_screen.dart';
import '../tools/json_flatten/json_flatten_screen.dart';
>>>>>>> 00f076b2
import '../widgets/animated_tools_grid.dart';
import '../theme/playful_theme.dart';

class HomeScreen extends StatelessWidget {
  const HomeScreen({super.key});

  @override
  Widget build(BuildContext context) {
    final theme = Theme.of(context);

    return Scaffold(
      backgroundColor: theme.colorScheme.surface,
      body: CustomScrollView(
        slivers: [
          // Playful App Bar
          SliverAppBar.large(
            backgroundColor: theme.colorScheme.surface,
            foregroundColor: theme.colorScheme.onSurface,
            elevation: 0,
            floating: true,
            snap: true,
            title: Row(
              children: [
                Container(
                  padding: const EdgeInsets.all(8),
                  decoration: BoxDecoration(
                    color: theme.colorScheme.primaryContainer,
                    borderRadius: BorderRadius.circular(12),
                  ),
                  child: Icon(
                    Icons.build_circle,
                    color: theme.colorScheme.primary,
                    size: 28,
                  ),
                ),
                const SizedBox(width: 12),
                Column(
                  crossAxisAlignment: CrossAxisAlignment.start,
                  children: [
                    Text(
                      'Toolspace',
                      style: theme.textTheme.headlineSmall?.copyWith(
                        fontWeight: FontWeight.w700,
                      ),
                    ),
                    Text(
                      'Playful Tools Hub',
                      style: theme.textTheme.bodyMedium?.copyWith(
                        color: theme.colorScheme.onSurfaceVariant,
                      ),
                    ),
                  ],
                ),
              ],
            ),
          ),

          // Tools Grid
          SliverFillRemaining(
            child: AnimatedToolsGrid(
              tools: _tools,
              onToolTap: (tool) => _navigateToTool(context, tool),
            ),
          ),
        ],
      ),
    );
  }

  void _navigateToTool(BuildContext context, ToolItem tool) {
    Navigator.of(context).push(
      PageRouteBuilder(
        pageBuilder: (context, animation, secondaryAnimation) => tool.screen,
        transitionsBuilder: (context, animation, secondaryAnimation, child) {
          const begin = Offset(1.0, 0.0);
          const end = Offset.zero;
          const curve = Curves.easeInOutCubic;

          var tween = Tween(begin: begin, end: end).chain(
            CurveTween(curve: curve),
          );

          return SlideTransition(
            position: animation.drive(tween),
            child: child,
          );
        },
        transitionDuration: PlayfulTheme.mediumAnimation,
      ),
    );
  }

  static final List<ToolItem> _tools = [
    ToolItem(
      id: 'text-tools',
      name: 'Text Tools',
      description:
          'Case conversion, cleaning, JSON formatting, and more text utilities',
      icon: Icons.text_fields,
      screen: const TextToolsScreen(),
      color: PlayfulTheme.toolColors[0],
    ),
    ToolItem(
      id: 'file-merger',
      name: 'File Merger',
      description: 'Merge PDFs and images into a single PDF file with ease',
      icon: Icons.merge_type,
      screen: const FileMergerScreen(),
      color: PlayfulTheme.toolColors[1],
    ),
    // T-ToolsPack: Instant-win micro tools
    ToolItem(
      id: 'json-doctor',
      name: 'JSON Doctor',
      description: 'Validate, format, and repair JSON with instant feedback',
      icon: Icons.healing,
      screen: const JsonDoctorScreen(),
      color: PlayfulTheme.toolColors[2],
    ),
    ToolItem(
      id: 'text-diff',
      name: 'Text Diff',
      description: 'Compare texts with highlighted differences line by line',
      icon: Icons.compare_arrows,
      screen: const TextDiffScreen(),
      color: PlayfulTheme.toolColors[3],
    ),
    ToolItem(
      id: 'qr-maker',
      name: 'QR Maker',
      description: 'Generate QR codes instantly with customization options',
      icon: Icons.qr_code,
      screen: const QrMakerScreen(),
      color: PlayfulTheme.toolColors[4],
    ),
    ToolItem(
<<<<<<< HEAD
      id: 'md-to-pdf',
      name: 'Markdown to PDF',
      description: 'Convert markdown to PDF with themes and custom settings',
      icon: Icons.picture_as_pdf,
      screen: const MdToPdfScreen(),
      color: PlayfulTheme.toolColors[0],
    ),
=======
      id: 'csv-cleaner',
      name: 'CSV Cleaner',
      description: 'Trim, dedupe, normalize CSV files with ease',
      icon: Icons.table_rows,
      screen: const CsvCleanerScreen(),
      color: PlayfulTheme.toolColors[0],
    ),
    ToolItem(
      id: 'image-resizer',
      name: 'Image Resizer',
      description: 'Resize and convert images with batch processing support',
      icon: Icons.photo_size_select_large,
      screen: const ImageResizerScreen(),
      color: PlayfulTheme.toolColors[6 % PlayfulTheme.toolColors.length],
    ),
    ToolItem(
      id: 'password-gen',
      name: 'Password Generator',
      description: 'Generate secure passwords with entropy meter and rules',
      icon: Icons.password,
      screen: const PasswordGenScreen(),
      color: PlayfulTheme.toolColors[5 % PlayfulTheme.toolColors.length],
    ),
    ToolItem(
      id: 'json-flatten',
      name: 'JSON Flatten',
      description:
          'Flatten nested JSON to CSV with field selection and preview',
      icon: Icons.table_chart,
      screen: const JsonFlattenScreen(),
      color: const Color(0xFF6A1B9A),
    ),
>>>>>>> 00f076b2
  ];
}<|MERGE_RESOLUTION|>--- conflicted
+++ resolved
@@ -1,17 +1,14 @@
-import 'package:flutter/material.dart';
+﻿import 'package:flutter/material.dart';
 import '../tools/text_tools/text_tools_screen.dart';
 import '../tools/file_merger/file_merger_screen.dart';
 import '../tools/json_doctor/json_doctor_screen.dart';
 import '../tools/text_diff/text_diff_screen.dart';
 import '../tools/qr_maker/qr_maker_screen.dart';
-<<<<<<< HEAD
 import '../tools/md_to_pdf/md_to_pdf_screen.dart';
-=======
 import '../tools/csv_cleaner/csv_cleaner_screen.dart';
 import '../tools/image_resizer/image_resizer_screen.dart';
 import '../tools/password_gen/password_gen_screen.dart';
 import '../tools/json_flatten/json_flatten_screen.dart';
->>>>>>> 00f076b2
 import '../widgets/animated_tools_grid.dart';
 import '../theme/playful_theme.dart';
 
@@ -148,16 +145,14 @@
       color: PlayfulTheme.toolColors[4],
     ),
     ToolItem(
-<<<<<<< HEAD
-      id: 'md-to-pdf',
+id: 'md-to-pdf',
       name: 'Markdown to PDF',
       description: 'Convert markdown to PDF with themes and custom settings',
       icon: Icons.picture_as_pdf,
       screen: const MdToPdfScreen(),
       color: PlayfulTheme.toolColors[0],
     ),
-=======
-      id: 'csv-cleaner',
+id: 'csv-cleaner',
       name: 'CSV Cleaner',
       description: 'Trim, dedupe, normalize CSV files with ease',
       icon: Icons.table_rows,
@@ -189,6 +184,5 @@
       screen: const JsonFlattenScreen(),
       color: const Color(0xFF6A1B9A),
     ),
->>>>>>> 00f076b2
-  ];
-}+];
+}
