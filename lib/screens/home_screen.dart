import 'package:flutter/material.dart';
import '../tools/text_tools/text_tools_screen.dart';
import '../tools/file_merger/file_merger_screen.dart';
import '../tools/json_doctor/json_doctor_screen.dart';
import '../tools/text_diff/text_diff_screen.dart';
import '../tools/qr_maker/qr_maker_screen.dart';
<<<<<<< HEAD
import '../tools/csv_cleaner/csv_cleaner_screen.dart';
=======
import '../tools/image_resizer/image_resizer_screen.dart';
import '../tools/password_gen/password_gen_screen.dart';
import '../tools/json_flatten/json_flatten_screen.dart';
>>>>>>> c5c1bbc6
import '../widgets/animated_tools_grid.dart';
import '../theme/playful_theme.dart';

class HomeScreen extends StatelessWidget {
  const HomeScreen({super.key});

  @override
  Widget build(BuildContext context) {
    final theme = Theme.of(context);

    return Scaffold(
      backgroundColor: theme.colorScheme.surface,
      body: CustomScrollView(
        slivers: [
          // Playful App Bar
          SliverAppBar.large(
            backgroundColor: theme.colorScheme.surface,
            foregroundColor: theme.colorScheme.onSurface,
            elevation: 0,
            floating: true,
            snap: true,
            title: Row(
              children: [
                Container(
                  padding: const EdgeInsets.all(8),
                  decoration: BoxDecoration(
                    color: theme.colorScheme.primaryContainer,
                    borderRadius: BorderRadius.circular(12),
                  ),
                  child: Icon(
                    Icons.build_circle,
                    color: theme.colorScheme.primary,
                    size: 28,
                  ),
                ),
                const SizedBox(width: 12),
                Column(
                  crossAxisAlignment: CrossAxisAlignment.start,
                  children: [
                    Text(
                      'Toolspace',
                      style: theme.textTheme.headlineSmall?.copyWith(
                        fontWeight: FontWeight.w700,
                      ),
                    ),
                    Text(
                      'Playful Tools Hub',
                      style: theme.textTheme.bodyMedium?.copyWith(
                        color: theme.colorScheme.onSurfaceVariant,
                      ),
                    ),
                  ],
                ),
              ],
            ),
          ),

          // Tools Grid
          SliverFillRemaining(
            child: AnimatedToolsGrid(
              tools: _tools,
              onToolTap: (tool) => _navigateToTool(context, tool),
            ),
          ),
        ],
      ),
    );
  }

  void _navigateToTool(BuildContext context, ToolItem tool) {
    Navigator.of(context).push(
      PageRouteBuilder(
        pageBuilder: (context, animation, secondaryAnimation) => tool.screen,
        transitionsBuilder: (context, animation, secondaryAnimation, child) {
          const begin = Offset(1.0, 0.0);
          const end = Offset.zero;
          const curve = Curves.easeInOutCubic;

          var tween = Tween(begin: begin, end: end).chain(
            CurveTween(curve: curve),
          );

          return SlideTransition(
            position: animation.drive(tween),
            child: child,
          );
        },
        transitionDuration: PlayfulTheme.mediumAnimation,
      ),
    );
  }

  static final List<ToolItem> _tools = [
    ToolItem(
      id: 'text-tools',
      name: 'Text Tools',
      description:
          'Case conversion, cleaning, JSON formatting, and more text utilities',
      icon: Icons.text_fields,
      screen: const TextToolsScreen(),
      color: PlayfulTheme.toolColors[0],
    ),
    ToolItem(
      id: 'file-merger',
      name: 'File Merger',
      description: 'Merge PDFs and images into a single PDF file with ease',
      icon: Icons.merge_type,
      screen: const FileMergerScreen(),
      color: PlayfulTheme.toolColors[1],
    ),
    // T-ToolsPack: Instant-win micro tools
    ToolItem(
      id: 'json-doctor',
      name: 'JSON Doctor',
      description: 'Validate, format, and repair JSON with instant feedback',
      icon: Icons.healing,
      screen: const JsonDoctorScreen(),
      color: PlayfulTheme.toolColors[2],
    ),
    ToolItem(
      id: 'text-diff',
      name: 'Text Diff',
      description: 'Compare texts with highlighted differences line by line',
      icon: Icons.compare_arrows,
      screen: const TextDiffScreen(),
      color: PlayfulTheme.toolColors[3],
    ),
    ToolItem(
      id: 'qr-maker',
      name: 'QR Maker',
      description: 'Generate QR codes instantly with customization options',
      icon: Icons.qr_code,
      screen: const QrMakerScreen(),
      color: PlayfulTheme.toolColors[4],
    ),
    ToolItem(
<<<<<<< HEAD
      id: 'csv-cleaner',
      name: 'CSV Cleaner',
      description: 'Trim, dedupe, normalize CSV files with ease',
      icon: Icons.table_rows,
      screen: const CsvCleanerScreen(),
      color: PlayfulTheme.toolColors[0],
    ),
=======
      id: 'image-resizer',
      name: 'Image Resizer',
      description: 'Resize and convert images with batch processing support',
      icon: Icons.photo_size_select_large,
      screen: const ImageResizerScreen(),
      color: PlayfulTheme.toolColors[0],
    ),
    ToolItem(
      id: 'password-gen',
      name: 'Password Generator',
      description: 'Generate secure passwords with entropy meter and rules',
      icon: Icons.password,
      screen: const PasswordGenScreen(),
      color: PlayfulTheme.toolColors[5 % PlayfulTheme.toolColors.length],
    ),
    ToolItem(
      id: 'json-flatten',
      name: 'JSON Flatten',
      description:
          'Flatten nested JSON to CSV with field selection and preview',
      icon: Icons.table_chart,
      screen: const JsonFlattenScreen(),
      color: const Color(0xFF6A1B9A),
    ),
>>>>>>> c5c1bbc6
  ];
}<|MERGE_RESOLUTION|>--- conflicted
+++ resolved
@@ -4,13 +4,10 @@
 import '../tools/json_doctor/json_doctor_screen.dart';
 import '../tools/text_diff/text_diff_screen.dart';
 import '../tools/qr_maker/qr_maker_screen.dart';
-<<<<<<< HEAD
 import '../tools/csv_cleaner/csv_cleaner_screen.dart';
-=======
 import '../tools/image_resizer/image_resizer_screen.dart';
 import '../tools/password_gen/password_gen_screen.dart';
 import '../tools/json_flatten/json_flatten_screen.dart';
->>>>>>> c5c1bbc6
 import '../widgets/animated_tools_grid.dart';
 import '../theme/playful_theme.dart';
 
@@ -147,7 +144,6 @@
       color: PlayfulTheme.toolColors[4],
     ),
     ToolItem(
-<<<<<<< HEAD
       id: 'csv-cleaner',
       name: 'CSV Cleaner',
       description: 'Trim, dedupe, normalize CSV files with ease',
@@ -155,13 +151,13 @@
       screen: const CsvCleanerScreen(),
       color: PlayfulTheme.toolColors[0],
     ),
-=======
+    ToolItem(
       id: 'image-resizer',
       name: 'Image Resizer',
       description: 'Resize and convert images with batch processing support',
       icon: Icons.photo_size_select_large,
       screen: const ImageResizerScreen(),
-      color: PlayfulTheme.toolColors[0],
+      color: PlayfulTheme.toolColors[6 % PlayfulTheme.toolColors.length],
     ),
     ToolItem(
       id: 'password-gen',
@@ -180,6 +176,5 @@
       screen: const JsonFlattenScreen(),
       color: const Color(0xFF6A1B9A),
     ),
->>>>>>> c5c1bbc6
   ];
 }