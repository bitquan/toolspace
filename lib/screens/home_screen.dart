--- conflicted
+++ resolved
@@ -4,16 +4,13 @@
 import '../tools/json_doctor/json_doctor_screen.dart';
 import '../tools/text_diff/text_diff_screen.dart';
 import '../tools/qr_maker/qr_maker_screen.dart';
-<<<<<<< HEAD
 import '../tools/id_gen/id_gen_screen.dart';
-=======
 import '../tools/palette_extractor/palette_extractor_screen.dart';
 import '../tools/md_to_pdf/md_to_pdf_screen.dart';
 import '../tools/csv_cleaner/csv_cleaner_screen.dart';
 import '../tools/image_resizer/image_resizer_screen.dart';
 import '../tools/password_gen/password_gen_screen.dart';
 import '../tools/json_flatten/json_flatten_screen.dart';
->>>>>>> feab6ece
 import '../widgets/animated_tools_grid.dart';
 import '../theme/playful_theme.dart';
 
@@ -150,14 +147,14 @@
       color: PlayfulTheme.toolColors[4],
     ),
     ToolItem(
-<<<<<<< HEAD
       id: 'id-gen',
       name: 'ID Generator',
       description: 'Generate UUIDs (v4, v7) and NanoIDs with batch support',
       icon: Icons.fingerprint,
       screen: const IdGenScreen(),
       color: const Color(0xFF9C27B0),
-=======
+    ),
+    ToolItem(
       id: 'palette-extractor',
       name: 'Palette Extractor',
       description: 'Extract dominant colors from images using k-means clustering',
@@ -205,7 +202,6 @@
       icon: Icons.table_chart,
       screen: const JsonFlattenScreen(),
       color: const Color(0xFF6A1B9A),
->>>>>>> feab6ece
     ),
   ];
 }
