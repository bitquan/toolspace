--- conflicted
+++ resolved
@@ -4,9 +4,7 @@
 import '../tools/json_doctor/json_doctor_screen.dart';
 import '../tools/text_diff/text_diff_screen.dart';
 import '../tools/qr_maker/qr_maker_screen.dart';
-<<<<<<< HEAD
 import '../tools/regex_tester/regex_tester_screen.dart';
-=======
 import '../tools/id_gen/id_gen_screen.dart';
 import '../tools/palette_extractor/palette_extractor_screen.dart';
 import '../tools/md_to_pdf/md_to_pdf_screen.dart';
@@ -14,7 +12,6 @@
 import '../tools/image_resizer/image_resizer_screen.dart';
 import '../tools/password_gen/password_gen_screen.dart';
 import '../tools/json_flatten/json_flatten_screen.dart';
->>>>>>> de57dd9e
 import '../widgets/animated_tools_grid.dart';
 import '../theme/playful_theme.dart';
 
@@ -151,14 +148,14 @@
       color: PlayfulTheme.toolColors[4],
     ),
     ToolItem(
-<<<<<<< HEAD
       id: 'regex-tester',
       name: 'Regex Tester',
       description: 'Test regex patterns with live match highlighting and capture groups',
       icon: Icons.code,
       screen: const RegexTesterScreen(),
       color: PlayfulTheme.toolColors[5 % PlayfulTheme.toolColors.length],
-=======
+    ),
+    ToolItem(
       id: 'id-gen',
       name: 'ID Generator',
       description: 'Generate UUIDs (v4, v7) and NanoIDs with batch support',
@@ -172,7 +169,7 @@
       description: 'Extract dominant colors from images using k-means clustering',
       icon: Icons.palette,
       screen: const PaletteExtractorScreen(),
-      color: PlayfulTheme.toolColors[5],
+      color: PlayfulTheme.toolColors[9 % PlayfulTheme.toolColors.length],
     ),
     ToolItem(
       id: 'md-to-pdf',
@@ -180,7 +177,7 @@
       description: 'Convert markdown to PDF with themes and custom settings',
       icon: Icons.picture_as_pdf,
       screen: const MdToPdfScreen(),
-      color: PlayfulTheme.toolColors[0],
+      color: PlayfulTheme.toolColors[10 % PlayfulTheme.toolColors.length],
     ),
     ToolItem(
       id: 'csv-cleaner',
@@ -214,7 +211,6 @@
       icon: Icons.table_chart,
       screen: const JsonFlattenScreen(),
       color: const Color(0xFF6A1B9A),
->>>>>>> de57dd9e
     ),
   ];
 }
