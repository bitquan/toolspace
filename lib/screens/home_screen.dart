﻿import 'package:flutter/material.dart';
import '../tools/text_tools/text_tools_screen.dart';
import '../tools/file_merger/file_merger_screen.dart';
import '../tools/json_doctor/json_doctor_screen.dart';
import '../tools/text_diff/text_diff_screen.dart';
import '../tools/qr_maker/qr_maker_screen.dart';
<<<<<<< HEAD
import '../tools/url_short/url_short_screen.dart';
=======
import '../tools/codec_lab/codec_lab_screen.dart';
import '../tools/time_convert/time_convert_screen.dart';
import '../tools/regex_tester/regex_tester_screen.dart';
import '../tools/id_gen/id_gen_screen.dart';
import '../tools/palette_extractor/palette_extractor_screen.dart';
import '../tools/md_to_pdf/md_to_pdf_screen.dart';
import '../tools/csv_cleaner/csv_cleaner_screen.dart';
import '../tools/image_resizer/image_resizer_screen.dart';
import '../tools/password_gen/password_gen_screen.dart';
import '../tools/json_flatten/json_flatten_screen.dart';
>>>>>>> 9df8e0db
import '../widgets/animated_tools_grid.dart';
import '../theme/playful_theme.dart';

class HomeScreen extends StatelessWidget {
  const HomeScreen({super.key});

  @override
  Widget build(BuildContext context) {
    final theme = Theme.of(context);

    return Scaffold(
      backgroundColor: theme.colorScheme.surface,
      body: CustomScrollView(
        slivers: [
          // Playful App Bar
          SliverAppBar.large(
            backgroundColor: theme.colorScheme.surface,
            foregroundColor: theme.colorScheme.onSurface,
            elevation: 0,
            floating: true,
            snap: true,
            title: Row(
              children: [
                Container(
                  padding: const EdgeInsets.all(8),
                  decoration: BoxDecoration(
                    color: theme.colorScheme.primaryContainer,
                    borderRadius: BorderRadius.circular(12),
                  ),
                  child: Icon(
                    Icons.build_circle,
                    color: theme.colorScheme.primary,
                    size: 28,
                  ),
                ),
                const SizedBox(width: 12),
                Column(
                  crossAxisAlignment: CrossAxisAlignment.start,
                  children: [
                    Text(
                      'Toolspace',
                      style: theme.textTheme.headlineSmall?.copyWith(
                        fontWeight: FontWeight.w700,
                      ),
                    ),
                    Text(
                      'Playful Tools Hub',
                      style: theme.textTheme.bodyMedium?.copyWith(
                        color: theme.colorScheme.onSurfaceVariant,
                      ),
                    ),
                  ],
                ),
              ],
            ),
          ),

          // Tools Grid
          SliverFillRemaining(
            child: AnimatedToolsGrid(
              tools: _tools,
              onToolTap: (tool) => _navigateToTool(context, tool),
            ),
          ),
        ],
      ),
    );
  }

  void _navigateToTool(BuildContext context, ToolItem tool) {
    Navigator.of(context).push(
      PageRouteBuilder(
        pageBuilder: (context, animation, secondaryAnimation) => tool.screen,
        transitionsBuilder: (context, animation, secondaryAnimation, child) {
          const begin = Offset(1.0, 0.0);
          const end = Offset.zero;
          const curve = Curves.easeInOutCubic;

          var tween = Tween(begin: begin, end: end).chain(
            CurveTween(curve: curve),
          );

          return SlideTransition(
            position: animation.drive(tween),
            child: child,
          );
        },
        transitionDuration: PlayfulTheme.mediumAnimation,
      ),
    );
  }

  static final List<ToolItem> _tools = [
    ToolItem(
      id: 'text-tools',
      name: 'Text Tools',
      description:
          'Case conversion, cleaning, JSON formatting, and more text utilities',
      icon: Icons.text_fields,
      screen: const TextToolsScreen(),
      color: PlayfulTheme.toolColors[0],
    ),
    ToolItem(
      id: 'file-merger',
      name: 'File Merger',
      description: 'Merge PDFs and images into a single PDF file with ease',
      icon: Icons.merge_type,
      screen: const FileMergerScreen(),
      color: PlayfulTheme.toolColors[1],
    ),
    // T-ToolsPack: Instant-win micro tools
    ToolItem(
      id: 'json-doctor',
      name: 'JSON Doctor',
      description: 'Validate, format, and repair JSON with instant feedback',
      icon: Icons.healing,
      screen: const JsonDoctorScreen(),
      color: PlayfulTheme.toolColors[2],
    ),
    ToolItem(
      id: 'text-diff',
      name: 'Text Diff',
      description: 'Compare texts with highlighted differences line by line',
      icon: Icons.compare_arrows,
      screen: const TextDiffScreen(),
      color: PlayfulTheme.toolColors[3],
    ),
    ToolItem(
      id: 'qr-maker',
      name: 'QR Maker',
      description: 'Generate QR codes instantly with customization options',
      icon: Icons.qr_code,
      screen: const QrMakerScreen(),
      color: PlayfulTheme.toolColors[4],
    ),
    ToolItem(
<<<<<<< HEAD
      id: 'url-short',
      name: 'URL Shortener',
      description: 'Create and manage short URLs with unique codes (dev-only)',
      icon: Icons.link,
      screen: const UrlShortScreen(),
      color: PlayfulTheme.toolColors[5],
=======
      id: 'codec-lab',
      name: 'Codec Lab',
      description: 'Base64, Hex, and URL encoding/decoding for text and files',
      icon: Icons.code,
      screen: const CodecLabScreen(),
      color: PlayfulTheme.toolColors[5 % PlayfulTheme.toolColors.length],
    ),
    ToolItem(
      id: 'time-convert',
      name: 'Time Converter',
      description: 'Convert timestamps between formats and parse natural language',
      icon: Icons.schedule,
      screen: const TimeConvertScreen(),
      color: PlayfulTheme.toolColors[12 % PlayfulTheme.toolColors.length],
    ),
    ToolItem(
      id: 'regex-tester',
      name: 'Regex Tester',
      description: 'Test regex patterns with live match highlighting and capture groups',
      icon: Icons.pattern,
      screen: const RegexTesterScreen(),
      color: PlayfulTheme.toolColors[13 % PlayfulTheme.toolColors.length],
    ),
    ToolItem(
      id: 'id-gen',
      name: 'ID Generator',
      description: 'Generate UUIDs (v4, v7) and NanoIDs with batch support',
      icon: Icons.fingerprint,
      screen: const IdGenScreen(),
      color: PlayfulTheme.toolColors[11 % PlayfulTheme.toolColors.length],
    ),
    ToolItem(
      id: 'palette-extractor',
      name: 'Palette Extractor',
      description: 'Extract dominant colors from images using k-means clustering',
      icon: Icons.palette,
      screen: const PaletteExtractorScreen(),
      color: PlayfulTheme.toolColors[9 % PlayfulTheme.toolColors.length],
    ),
    ToolItem(
      id: 'md-to-pdf',
      name: 'Markdown to PDF',
      description: 'Convert markdown to PDF with themes and custom settings',
      icon: Icons.picture_as_pdf,
      screen: const MdToPdfScreen(),
      color: PlayfulTheme.toolColors[10 % PlayfulTheme.toolColors.length],
    ),
    ToolItem(
      id: 'csv-cleaner',
      name: 'CSV Cleaner',
      description: 'Trim, dedupe, normalize CSV files with ease',
      icon: Icons.table_rows,
      screen: const CsvCleanerScreen(),
      color: PlayfulTheme.toolColors[7 % PlayfulTheme.toolColors.length],
    ),
    ToolItem(
      id: 'image-resizer',
      name: 'Image Resizer',
      description: 'Resize and convert images with batch processing support',
      icon: Icons.photo_size_select_large,
      screen: const ImageResizerScreen(),
      color: PlayfulTheme.toolColors[6 % PlayfulTheme.toolColors.length],
    ),
    ToolItem(
      id: 'password-gen',
      name: 'Password Generator',
      description: 'Generate secure passwords with entropy meter and rules',
      icon: Icons.password,
      screen: const PasswordGenScreen(),
      color: PlayfulTheme.toolColors[8 % PlayfulTheme.toolColors.length],
    ),
    ToolItem(
      id: 'json-flatten',
      name: 'JSON Flatten',
      description:
          'Flatten nested JSON to CSV with field selection and preview',
      icon: Icons.table_chart,
      screen: const JsonFlattenScreen(),
      color: const Color(0xFF6A1B9A),
>>>>>>> 9df8e0db
    ),
  ];
}
<|MERGE_RESOLUTION|>--- conflicted
+++ resolved
@@ -4,9 +4,7 @@
 import '../tools/json_doctor/json_doctor_screen.dart';
 import '../tools/text_diff/text_diff_screen.dart';
 import '../tools/qr_maker/qr_maker_screen.dart';
-<<<<<<< HEAD
 import '../tools/url_short/url_short_screen.dart';
-=======
 import '../tools/codec_lab/codec_lab_screen.dart';
 import '../tools/time_convert/time_convert_screen.dart';
 import '../tools/regex_tester/regex_tester_screen.dart';
@@ -17,7 +15,6 @@
 import '../tools/image_resizer/image_resizer_screen.dart';
 import '../tools/password_gen/password_gen_screen.dart';
 import '../tools/json_flatten/json_flatten_screen.dart';
->>>>>>> 9df8e0db
 import '../widgets/animated_tools_grid.dart';
 import '../theme/playful_theme.dart';
 
@@ -154,14 +151,14 @@
       color: PlayfulTheme.toolColors[4],
     ),
     ToolItem(
-<<<<<<< HEAD
       id: 'url-short',
       name: 'URL Shortener',
       description: 'Create and manage short URLs with unique codes (dev-only)',
       icon: Icons.link,
       screen: const UrlShortScreen(),
       color: PlayfulTheme.toolColors[5],
-=======
+    ),
+    ToolItem(
       id: 'codec-lab',
       name: 'Codec Lab',
       description: 'Base64, Hex, and URL encoding/decoding for text and files',
@@ -241,7 +238,6 @@
       icon: Icons.table_chart,
       screen: const JsonFlattenScreen(),
       color: const Color(0xFF6A1B9A),
->>>>>>> 9df8e0db
     ),
   ];
 }
