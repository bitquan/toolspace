<<<<<<< HEAD
import 'package:flutter/material.dart';
import '../services/shared_data_service.dart';

/// A reusable button for importing shared data from other tools
class ImportDataButton extends StatelessWidget {
  final List<SharedDataType> acceptedTypes;
  final Function(String data, SharedDataType type, String source) onImport;
  final String? label;
  final IconData? icon;
  final bool compact;

  const ImportDataButton({
    super.key,
    required this.acceptedTypes,
    required this.onImport,
    this.label,
    this.icon,
    this.compact = false,
  });

  void _importData(BuildContext context) {
    final service = SharedDataService.instance;
    final currentData = service.currentData;

    if (currentData == null) {
      ScaffoldMessenger.of(context).showSnackBar(
        const SnackBar(
          content: Text('No data available to import'),
          duration: Duration(seconds: 2),
          behavior: SnackBarBehavior.floating,
        ),
      );
      return;
    }

    if (!acceptedTypes.contains(currentData.type)) {
      ScaffoldMessenger.of(context).showSnackBar(
        SnackBar(
          content:
              Text('Cannot import ${currentData.type.name} data in this tool'),
          duration: const Duration(seconds: 2),
          behavior: SnackBarBehavior.floating,
        ),
      );
      return;
    }

    // Import the data
    onImport(
      currentData.data.toString(),
      currentData.type,
      currentData.sourceTool,
    );

    // Consume the data
    service.consumeData();

    // Show feedback
    ScaffoldMessenger.of(context).showSnackBar(
      SnackBar(
        content: Text(
            'Imported ${currentData.type.name} from ${currentData.sourceTool}'),
        duration: const Duration(seconds: 2),
        behavior: SnackBarBehavior.floating,
      ),
    );
  }

  @override
  Widget build(BuildContext context) {
    return ListenableBuilder(
      listenable: SharedDataService.instance,
      builder: (context, _) {
        final service = SharedDataService.instance;
        final hasCompatibleData = service.hasData &&
            acceptedTypes.contains(service.currentData?.type);
        final displayIcon = icon ?? Icons.download;

        if (compact) {
          return IconButton(
            onPressed: hasCompatibleData ? () => _importData(context) : null,
            icon: Icon(displayIcon),
            tooltip: hasCompatibleData
                ? 'Import from ${service.currentData?.sourceTool}'
                : 'No data available',
          );
        }

        return FilledButton.icon(
          onPressed: hasCompatibleData ? () => _importData(context) : null,
          icon: Icon(displayIcon),
          label: Text(label ?? 'Import'),
        );
      },
    );
  }
}
=======
import 'package:flutter/material.dart';
import '../services/shared_data_service.dart';

/// A reusable button for importing shared data from other tools
class ImportDataButton extends StatelessWidget {
  final List<SharedDataType> acceptedTypes;
  final Function(String data, SharedDataType type, String source) onImport;
  final String? label;
  final IconData? icon;
  final bool compact;

  const ImportDataButton({
    super.key,
    required this.acceptedTypes,
    required this.onImport,
    this.label,
    this.icon,
    this.compact = false,
  });

  void _importData(BuildContext context) {
    final service = SharedDataService.instance;
    final currentData = service.currentData;

    if (currentData == null) {
      ScaffoldMessenger.of(context).showSnackBar(
        const SnackBar(
          content: Text('No data available to import'),
          duration: Duration(seconds: 2),
          behavior: SnackBarBehavior.floating,
        ),
      );
      return;
    }

    if (!acceptedTypes.contains(currentData.type)) {
      ScaffoldMessenger.of(context).showSnackBar(
        SnackBar(
          content:
              Text('Cannot import ${currentData.type.name} data in this tool'),
          duration: const Duration(seconds: 2),
          behavior: SnackBarBehavior.floating,
        ),
      );
      return;
    }

    // Import the data
    onImport(
      currentData.data.toString(),
      currentData.type,
      currentData.sourceTool,
    );

    // Consume the data
    service.consumeData();

    // Show feedback
    ScaffoldMessenger.of(context).showSnackBar(
      SnackBar(
        content: Text(
            'Imported ${currentData.type.name} from ${currentData.sourceTool}'),
        duration: const Duration(seconds: 2),
        behavior: SnackBarBehavior.floating,
      ),
    );
  }

  @override
  Widget build(BuildContext context) {
    return ListenableBuilder(
      listenable: SharedDataService.instance,
      builder: (context, _) {
        final service = SharedDataService.instance;
        final hasCompatibleData = service.hasData &&
            acceptedTypes.contains(service.currentData?.type);
        final displayIcon = icon ?? Icons.download;

        if (compact) {
          return IconButton(
            onPressed: hasCompatibleData ? () => _importData(context) : null,
            icon: Icon(displayIcon),
            tooltip: hasCompatibleData
                ? 'Import from ${service.currentData?.sourceTool}'
                : 'No data available',
          );
        }

        return FilledButton.icon(
          onPressed: hasCompatibleData ? () => _importData(context) : null,
          icon: Icon(displayIcon),
          label: Text(label ?? 'Import'),
        );
      },
    );
  }
}
>>>>>>> 12512314
<|MERGE_RESOLUTION|>--- conflicted
+++ resolved
@@ -1,197 +1,97 @@
-<<<<<<< HEAD
-import 'package:flutter/material.dart';
-import '../services/shared_data_service.dart';
-
-/// A reusable button for importing shared data from other tools
-class ImportDataButton extends StatelessWidget {
-  final List<SharedDataType> acceptedTypes;
-  final Function(String data, SharedDataType type, String source) onImport;
-  final String? label;
-  final IconData? icon;
-  final bool compact;
-
-  const ImportDataButton({
-    super.key,
-    required this.acceptedTypes,
-    required this.onImport,
-    this.label,
-    this.icon,
-    this.compact = false,
-  });
-
-  void _importData(BuildContext context) {
-    final service = SharedDataService.instance;
-    final currentData = service.currentData;
-
-    if (currentData == null) {
-      ScaffoldMessenger.of(context).showSnackBar(
-        const SnackBar(
-          content: Text('No data available to import'),
-          duration: Duration(seconds: 2),
-          behavior: SnackBarBehavior.floating,
-        ),
-      );
-      return;
-    }
-
-    if (!acceptedTypes.contains(currentData.type)) {
-      ScaffoldMessenger.of(context).showSnackBar(
-        SnackBar(
-          content:
-              Text('Cannot import ${currentData.type.name} data in this tool'),
-          duration: const Duration(seconds: 2),
-          behavior: SnackBarBehavior.floating,
-        ),
-      );
-      return;
-    }
-
-    // Import the data
-    onImport(
-      currentData.data.toString(),
-      currentData.type,
-      currentData.sourceTool,
-    );
-
-    // Consume the data
-    service.consumeData();
-
-    // Show feedback
-    ScaffoldMessenger.of(context).showSnackBar(
-      SnackBar(
-        content: Text(
-            'Imported ${currentData.type.name} from ${currentData.sourceTool}'),
-        duration: const Duration(seconds: 2),
-        behavior: SnackBarBehavior.floating,
-      ),
-    );
-  }
-
-  @override
-  Widget build(BuildContext context) {
-    return ListenableBuilder(
-      listenable: SharedDataService.instance,
-      builder: (context, _) {
-        final service = SharedDataService.instance;
-        final hasCompatibleData = service.hasData &&
-            acceptedTypes.contains(service.currentData?.type);
-        final displayIcon = icon ?? Icons.download;
-
-        if (compact) {
-          return IconButton(
-            onPressed: hasCompatibleData ? () => _importData(context) : null,
-            icon: Icon(displayIcon),
-            tooltip: hasCompatibleData
-                ? 'Import from ${service.currentData?.sourceTool}'
-                : 'No data available',
-          );
-        }
-
-        return FilledButton.icon(
-          onPressed: hasCompatibleData ? () => _importData(context) : null,
-          icon: Icon(displayIcon),
-          label: Text(label ?? 'Import'),
-        );
-      },
-    );
-  }
-}
-=======
-import 'package:flutter/material.dart';
-import '../services/shared_data_service.dart';
-
-/// A reusable button for importing shared data from other tools
-class ImportDataButton extends StatelessWidget {
-  final List<SharedDataType> acceptedTypes;
-  final Function(String data, SharedDataType type, String source) onImport;
-  final String? label;
-  final IconData? icon;
-  final bool compact;
-
-  const ImportDataButton({
-    super.key,
-    required this.acceptedTypes,
-    required this.onImport,
-    this.label,
-    this.icon,
-    this.compact = false,
-  });
-
-  void _importData(BuildContext context) {
-    final service = SharedDataService.instance;
-    final currentData = service.currentData;
-
-    if (currentData == null) {
-      ScaffoldMessenger.of(context).showSnackBar(
-        const SnackBar(
-          content: Text('No data available to import'),
-          duration: Duration(seconds: 2),
-          behavior: SnackBarBehavior.floating,
-        ),
-      );
-      return;
-    }
-
-    if (!acceptedTypes.contains(currentData.type)) {
-      ScaffoldMessenger.of(context).showSnackBar(
-        SnackBar(
-          content:
-              Text('Cannot import ${currentData.type.name} data in this tool'),
-          duration: const Duration(seconds: 2),
-          behavior: SnackBarBehavior.floating,
-        ),
-      );
-      return;
-    }
-
-    // Import the data
-    onImport(
-      currentData.data.toString(),
-      currentData.type,
-      currentData.sourceTool,
-    );
-
-    // Consume the data
-    service.consumeData();
-
-    // Show feedback
-    ScaffoldMessenger.of(context).showSnackBar(
-      SnackBar(
-        content: Text(
-            'Imported ${currentData.type.name} from ${currentData.sourceTool}'),
-        duration: const Duration(seconds: 2),
-        behavior: SnackBarBehavior.floating,
-      ),
-    );
-  }
-
-  @override
-  Widget build(BuildContext context) {
-    return ListenableBuilder(
-      listenable: SharedDataService.instance,
-      builder: (context, _) {
-        final service = SharedDataService.instance;
-        final hasCompatibleData = service.hasData &&
-            acceptedTypes.contains(service.currentData?.type);
-        final displayIcon = icon ?? Icons.download;
-
-        if (compact) {
-          return IconButton(
-            onPressed: hasCompatibleData ? () => _importData(context) : null,
-            icon: Icon(displayIcon),
-            tooltip: hasCompatibleData
-                ? 'Import from ${service.currentData?.sourceTool}'
-                : 'No data available',
-          );
-        }
-
-        return FilledButton.icon(
-          onPressed: hasCompatibleData ? () => _importData(context) : null,
-          icon: Icon(displayIcon),
-          label: Text(label ?? 'Import'),
-        );
-      },
-    );
-  }
-}
->>>>>>> 12512314
+import 'package:flutter/material.dart';
+import '../services/shared_data_service.dart';
+
+/// A reusable button for importing shared data from other tools
+class ImportDataButton extends StatelessWidget {
+  final List<SharedDataType> acceptedTypes;
+  final Function(String data, SharedDataType type, String source) onImport;
+  final String? label;
+  final IconData? icon;
+  final bool compact;
+
+  const ImportDataButton({
+    super.key,
+    required this.acceptedTypes,
+    required this.onImport,
+    this.label,
+    this.icon,
+    this.compact = false,
+  });
+
+  void _importData(BuildContext context) {
+    final service = SharedDataService.instance;
+    final currentData = service.currentData;
+
+    if (currentData == null) {
+      ScaffoldMessenger.of(context).showSnackBar(
+        const SnackBar(
+          content: Text('No data available to import'),
+          duration: Duration(seconds: 2),
+          behavior: SnackBarBehavior.floating,
+        ),
+      );
+      return;
+    }
+
+    if (!acceptedTypes.contains(currentData.type)) {
+      ScaffoldMessenger.of(context).showSnackBar(
+        SnackBar(
+          content:
+              Text('Cannot import ${currentData.type.name} data in this tool'),
+          duration: const Duration(seconds: 2),
+          behavior: SnackBarBehavior.floating,
+        ),
+      );
+      return;
+    }
+
+    // Import the data
+    onImport(
+      currentData.data.toString(),
+      currentData.type,
+      currentData.sourceTool,
+    );
+
+    // Consume the data
+    service.consumeData();
+
+    // Show feedback
+    ScaffoldMessenger.of(context).showSnackBar(
+      SnackBar(
+        content: Text(
+            'Imported ${currentData.type.name} from ${currentData.sourceTool}'),
+        duration: const Duration(seconds: 2),
+        behavior: SnackBarBehavior.floating,
+      ),
+    );
+  }
+
+  @override
+  Widget build(BuildContext context) {
+    return ListenableBuilder(
+      listenable: SharedDataService.instance,
+      builder: (context, _) {
+        final service = SharedDataService.instance;
+        final hasCompatibleData = service.hasData &&
+            acceptedTypes.contains(service.currentData?.type);
+        final displayIcon = icon ?? Icons.download;
+
+        if (compact) {
+          return IconButton(
+            onPressed: hasCompatibleData ? () => _importData(context) : null,
+            icon: Icon(displayIcon),
+            tooltip: hasCompatibleData
+                ? 'Import from ${service.currentData?.sourceTool}'
+                : 'No data available',
+          );
+        }
+
+        return FilledButton.icon(
+          onPressed: hasCompatibleData ? () => _importData(context) : null,
+          icon: Icon(displayIcon),
+          label: Text(label ?? 'Import'),
+        );
+      },
+    );
+  }
+}