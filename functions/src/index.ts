--- conflicted
+++ resolved
@@ -9,7 +9,6 @@
 export { mergePdfs } from "./tools/file_merger/merge_pdfs.js";
 export { getQuotaStatus } from "./tools/file_merger/quota.js";
 
-<<<<<<< HEAD
 // URL Shortener Tool
 export {
   createShortUrl,
@@ -17,12 +16,9 @@
   deleteShortUrl,
   redirectShortUrl,
 } from "./tools/url-short/index.js";
-=======
-<<<<<<< HEAD
+
 // Markdown to PDF Tool
 export { generatePdfFromMarkdown } from "./tools/md_to_pdf/generate_pdf.js";
-=======
+
 // Image Resizer Tool
-export { resizeImages } from "./tools/image_resizer/resize_images.js";
->>>>>>> origin/main
->>>>>>> 9df8e0db
+export { resizeImages } from "./tools/image_resizer/resize_images.js";