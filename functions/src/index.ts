<<<<<<< HEAD
export { health } from "./api/health.js";

// Billing v1 (Stripe)
export { createCheckoutSession } from "./billing/createCheckoutSession.js";
export { createPortalLink } from "./billing/createPortalLink.js";
export { webhook } from "./billing/webhook.js";
=======
/**
 * Import function triggers from their respective submodules:
 *
 * import {onCall} from "firebase-functions/v2/https";
 * import {onDocumentWritten} from "firebase-functions/v2/firestore";
 *
 * See a full list of supported triggers at https://firebase.google.com/docs/functions
 */
>>>>>>> 12512314

import * as dotenv from "dotenv";
import { setGlobalOptions } from "firebase-functions";

// Load environment variables from .env file
dotenv.config();

// Start writing functions
// https://firebase.google.com/docs/functions/typescript

// For cost control, you can set the maximum number of containers that can be
// running at the same time. This helps mitigate the impact of unexpected
// traffic spikes by instead downgrading performance. This limit is a
// per-function limit. You can override the limit for each function using the
// `maxInstances` option in the function's options, e.g.
// `onRequest({ maxInstances: 5 }, (req, res) => { ... })`.
// NOTE: setGlobalOptions does not apply to functions using the v1 API. V1
// functions should each use functions.runWith({ maxInstances: 10 }) instead.
// In the v1 API, each function can only serve one request per container, so
// this will be the maximum concurrent request count.
setGlobalOptions({ maxInstances: 10 });

// Export billing functions
export { createCheckoutSession } from "./billing/createCheckoutSession";
export { createPortalLink } from "./billing/createPortalLink";
export { webhook as stripeWebhook } from "./billing/webhook";

// Export legacy quota function (deprecated - for backward compatibility)
export { getQuotaStatus } from "./tools/quota/getQuotaStatus";

// export const helloWorld = onRequest((request, response) => {
//   logger.info("Hello logs!", {structuredData: true});
//   response.send("Hello from Firebase!");
// });<|MERGE_RESOLUTION|>--- conflicted
+++ resolved
@@ -1,11 +1,3 @@
-<<<<<<< HEAD
-export { health } from "./api/health.js";
-
-// Billing v1 (Stripe)
-export { createCheckoutSession } from "./billing/createCheckoutSession.js";
-export { createPortalLink } from "./billing/createPortalLink.js";
-export { webhook } from "./billing/webhook.js";
-=======
 /**
  * Import function triggers from their respective submodules:
  *
@@ -14,7 +6,6 @@
  *
  * See a full list of supported triggers at https://firebase.google.com/docs/functions
  */
->>>>>>> 12512314
 
 import * as dotenv from "dotenv";
 import { setGlobalOptions } from "firebase-functions";
