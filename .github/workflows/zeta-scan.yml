name: OPS-Zeta Code Quality Scan

on:
  schedule:
    - cron: "0 6 * * *" # Daily at 6 AM UTC
  pull_request:
    branches: [ main ]
  workflow_dispatch:
    inputs:
      dry_run:
        description: "Dry run (true/false)"
        required: true
        default: "true"
        type: string
      scan_type:
        description: "Scan type (full/quick)"
        required: false
        default: "full"
        type: choice
        options:
          - full
          - quick

permissions:
  contents: read
  actions: read
  issues: write
  pull-requests: write
  security-events: write

jobs:
<<<<<<< HEAD
  static-analysis:
    runs-on: ubuntu-latest
    outputs:
      eslint-issues: ${{ steps.eslint.outputs.issues }}
      dart-issues: ${{ steps.dart-analyze.outputs.issues }}
      metrics-issues: ${{ steps.code-metrics.outputs.issues }}
      smells-detected: ${{ steps.code-smells.outputs.detected }}

    steps:
      - name: Checkout repository
        uses: actions/checkout@v4

      - name: Setup Node.js
        uses: actions/setup-node@v5
        with:
          node-version: "20"
          cache: "npm"
          cache-dependency-path: functions/package-lock.json

      - name: Setup Flutter
        uses: subosito/flutter-action@v2
        with:
          channel: "stable"
          flutter-version: "3.24.3"
          cache: true

      - name: Install dependencies
        run: |
          cd functions && npm ci
          flutter pub get

      - name: ESLint Analysis (Functions)
        id: eslint
        run: |
          cd functions
          echo "Running ESLint analysis..."

          # Run ESLint with JSON output
          npx eslint src/ --format json --output-file ../eslint-results.json || true

          # Count issues
          ISSUES=$(node -e "
            const results = require('./eslint-results.json');
            const total = results.reduce((sum, file) => sum + file.errorCount + file.warningCount, 0);
            console.log(total);
          ")

          echo "issues=$ISSUES" >> $GITHUB_OUTPUT
          echo "Found $ISSUES ESLint issues"

      - name: Dart Analyzer
        id: dart-analyze
        run: |
          echo "Running Dart analyzer..."

          # Run analyzer with machine format
          flutter analyze --format machine > dart-analyze-results.txt 2>&1 || true

          # Count issues (lines that don't start with "Analyzing")
          ISSUES=$(grep -v "^Analyzing" dart-analyze-results.txt | grep -v "^No issues found" | wc -l || echo "0")

          echo "issues=$ISSUES" >> $GITHUB_OUTPUT
          echo "Found $ISSUES Dart analyzer issues"

      - name: Code Metrics Analysis
        id: code-metrics
        run: |
          echo "Running dart_code_metrics..."

          # Install dart_code_metrics
          dart pub global activate dart_code_metrics

          # Run metrics analysis
          dart pub global run dart_code_metrics:metrics analyze lib --reporter=json --output-file=metrics-results.json || true

          # Count violations
          ISSUES=0
          if [ -f "metrics-results.json" ]; then
            ISSUES=$(node -e "
              try {
                const data = require('./metrics-results.json');
                const violations = data.records ? data.records.reduce((sum, record) =>
                  sum + (record.issues ? record.issues.length : 0), 0) : 0;
                console.log(violations);
              } catch(e) {
                console.log('0');
              }
            ")
          fi

          echo "issues=$ISSUES" >> $GITHUB_OUTPUT
          echo "Found $ISSUES code metrics violations"

      - name: Code Smells Detection
        id: code-smells
        run: |
          echo "Detecting code smells..."

          SMELLS=0

          # Long files (>1000 lines)
          LONG_FILES=$(find lib -name "*.dart" -exec wc -l {} + | awk '$1 > 1000 {print $2}' | wc -l)
          echo "Long files (>1000 LOC): $LONG_FILES"

          # Large functions files (>500 lines)
          LARGE_JS_FILES=$(find functions/src -name "*.ts" -exec wc -l {} + | awk '$1 > 500 {print $2}' | wc -l)
          echo "Large TypeScript files (>500 LOC): $LARGE_JS_FILES"

          # TODO comments older than 30 days
          OLD_TODOS=0
          if command -v git &> /dev/null; then
            # Find TODO comments in recent commits (approximation)
            OLD_TODOS=$(git log --since="30 days ago" --grep="TODO" --oneline | wc -l)
          fi
          echo "Old TODO comments: $OLD_TODOS"

          # Unused exports (simplified check)
          UNUSED_EXPORTS=0
          if [ -d "functions/src" ]; then
            # Check for exports that might be unused (basic heuristic)
            UNUSED_EXPORTS=$(grep -r "export.*function\|export.*const\|export.*class" functions/src --include="*.ts" | wc -l)
            # This is a rough estimate - real detection would need more sophisticated analysis
            UNUSED_EXPORTS=$((UNUSED_EXPORTS / 10)) # Rough approximation
          fi
          echo "Potentially unused exports: $UNUSED_EXPORTS"

          SMELLS=$((LONG_FILES + LARGE_JS_FILES + OLD_TODOS + UNUSED_EXPORTS))

          echo "detected=$SMELLS" >> $GITHUB_OUTPUT
          echo "Total code smells detected: $SMELLS"

      - name: Upload analysis artifacts
        uses: actions/upload-artifact@v4
        with:
          name: code-analysis-results
          path: |
            eslint-results.json
            dart-analyze-results.txt
            metrics-results.json

  security-scan:
    runs-on: ubuntu-latest
    outputs:
      npm-vulnerabilities: ${{ steps.npm-audit.outputs.vulnerabilities }}
      secrets-detected: ${{ steps.secret-scan.outputs.detected }}
      dependency-issues: ${{ steps.dep-health.outputs.issues }}

    steps:
      - name: Checkout repository
        uses: actions/checkout@v4
        with:
          fetch-depth: 0 # Full history for secret scanning

      - name: Setup Node.js
        uses: actions/setup-node@v5
        with:
          node-version: "20"
          cache: "npm"
          cache-dependency-path: functions/package-lock.json

      - name: Setup Flutter
        uses: subosito/flutter-action@v2
        with:
          channel: "stable"
          flutter-version: "3.24.3"
          cache: true

      - name: Install dependencies
        run: |
          cd functions && npm ci
          flutter pub get

      - name: NPM Security Audit
        id: npm-audit
        run: |
          cd functions
          echo "Running npm audit..."

          # Run audit and capture output
          npm audit --json > ../npm-audit-results.json 2>&1 || true

          # Count vulnerabilities
          VULNS=$(node -e "
            try {
              const audit = require('./npm-audit-results.json');
              const critical = audit.metadata?.vulnerabilities?.critical || 0;
              const high = audit.metadata?.vulnerabilities?.high || 0;
              console.log(critical + high);
            } catch(e) {
              console.log('0');
            }
          ")

          echo "vulnerabilities=$VULNS" >> $GITHUB_OUTPUT
          echo "Found $VULNS critical/high npm vulnerabilities"

      - name: Flutter Dependency Check
        run: |
          echo "Checking Flutter dependencies..."
          flutter pub outdated > flutter-outdated.txt 2>&1 || true

          # Check for security advisories (if available)
          echo "Flutter dependency status logged"

      - name: Secret Scanning with gitleaks
        id: secret-scan
        run: |
          echo "Running secret detection..."

          # Install gitleaks
          wget -O gitleaks.tar.gz https://github.com/gitleaks/gitleaks/releases/download/v8.18.0/gitleaks_8.18.0_linux_x64.tar.gz
          tar -xzf gitleaks.tar.gz
          chmod +x gitleaks

          # Run gitleaks
          ./gitleaks detect --report-format json --report-path gitleaks-results.json --verbose || true

          # Count secrets found
          SECRETS=0
          if [ -f "gitleaks-results.json" ]; then
            SECRETS=$(jq length gitleaks-results.json 2>/dev/null || echo "0")
          fi

          echo "detected=$SECRETS" >> $GITHUB_OUTPUT
          echo "Found $SECRETS potential secrets"

      - name: Dependency Health Check
        id: dep-health
        run: |
          echo "Checking dependency health..."

          ISSUES=0

          # Check for critical npm vulnerabilities
          if [ -f "npm-audit-results.json" ]; then
            CRITICAL_NPM=$(node -e "
              try {
                const audit = require('./npm-audit-results.json');
                console.log(audit.metadata?.vulnerabilities?.critical || 0);
              } catch(e) {
                console.log('0');
              }
            ")
            ISSUES=$((ISSUES + CRITICAL_NPM))
          fi

          # Check Flutter dependency freshness (simplified)
          OUTDATED_FLUTTER=0
          if [ -f "flutter-outdated.txt" ]; then
            # Count lines mentioning outdated packages
            OUTDATED_FLUTTER=$(grep -c "latest:" flutter-outdated.txt || echo "0")
          fi

          # Only count major version gaps as issues
          ISSUES=$((ISSUES + OUTDATED_FLUTTER / 5))

          echo "issues=$ISSUES" >> $GITHUB_OUTPUT
          echo "Found $ISSUES critical dependency issues"

      - name: Upload security artifacts
        uses: actions/upload-artifact@v4
        with:
          name: security-scan-results
          path: |
            npm-audit-results.json
            flutter-outdated.txt
            gitleaks-results.json

  test-reliability:
    runs-on: ubuntu-latest
    outputs:
      flaky-tests: ${{ steps.flaky-detection.outputs.detected }}
      test-failures: ${{ steps.test-runs.outputs.failures }}

    steps:
      - name: Checkout repository
        uses: actions/checkout@v4

      - name: Setup Flutter
        uses: subosito/flutter-action@v2
        with:
          channel: "stable"
          flutter-version: "3.24.3"
          cache: true

      - name: Install dependencies
        run: flutter pub get

      - name: Test Run #1
        id: test-run-1
        run: |
          echo "Running test suite - attempt 1"
          flutter test --reporter json > test-results-1.json 2>&1 || echo "Tests may have failed"

      - name: Test Run #2
        id: test-run-2
        run: |
          echo "Running test suite - attempt 2"
          flutter test --reporter json > test-results-2.json 2>&1 || echo "Tests may have failed"

      - name: Test Run #3
        id: test-run-3
        run: |
          echo "Running test suite - attempt 3"
          flutter test --reporter json > test-results-3.json 2>&1 || echo "Tests may have failed"

      - name: Flaky Test Detection
        id: flaky-detection
        run: |
          echo "Analyzing test consistency..."

          FLAKY=0

          # Compare test results (simplified detection)
          # In a real implementation, this would parse JSON and compare specific test outcomes

          if [ -f "test-results-1.json" ] && [ -f "test-results-2.json" ] && [ -f "test-results-3.json" ]; then
            # Check if file sizes differ significantly (indication of different outcomes)
            SIZE1=$(wc -c < test-results-1.json)
            SIZE2=$(wc -c < test-results-2.json)
            SIZE3=$(wc -c < test-results-3.json)

            # If sizes differ by more than 10%, might indicate flaky tests
            DIFF12=$((SIZE1 - SIZE2))
            DIFF13=$((SIZE1 - SIZE3))

            if [ ${DIFF12#-} -gt $((SIZE1 / 10)) ] || [ ${DIFF13#-} -gt $((SIZE1 / 10)) ]; then
              FLAKY=1
              echo "Potential flaky tests detected based on result variance"
            fi
          fi

          echo "detected=$FLAKY" >> $GITHUB_OUTPUT
          echo "Flaky tests detected: $FLAKY"

      - name: Test Summary
        id: test-runs
        run: |
          echo "Summarizing test runs..."

          FAILURES=0

          # Count failures across runs (simplified)
          for i in 1 2 3; do
            if [ -f "test-results-$i.json" ]; then
              # Look for failure indicators in test output
              FAIL_COUNT=$(grep -c "FAIL\|ERROR\|failed" "test-results-$i.json" || echo "0")
              FAILURES=$((FAILURES + FAIL_COUNT))
            fi
          done

          echo "failures=$FAILURES" >> $GITHUB_OUTPUT
          echo "Total test failures across runs: $FAILURES"

      - name: Upload test artifacts
        uses: actions/upload-artifact@v4
        with:
          name: test-reliability-results
          path: |
            test-results-*.json

  coverage-analysis:
    runs-on: ubuntu-latest
    outputs:
      coverage-percentage: ${{ steps.coverage.outputs.percentage }}
      coverage-delta: ${{ steps.coverage-delta.outputs.delta }}

    steps:
      - name: Checkout repository
        uses: actions/checkout@v4

      - name: Setup Flutter
        uses: subosito/flutter-action@v2
        with:
          channel: "stable"
          flutter-version: "3.24.3"
          cache: true

      - name: Install dependencies
        run: flutter pub get

      - name: Run tests with coverage
        id: coverage
        run: |
          echo "Running tests with coverage analysis..."

          flutter test --coverage

          # Calculate coverage percentage
          COVERAGE=0
          if [ -f "coverage/lcov.info" ]; then
            # Install lcov for processing
            sudo apt-get update && sudo apt-get install -y lcov

            # Generate coverage report
            lcov --summary coverage/lcov.info > coverage-summary.txt 2>&1 || true

            # Extract coverage percentage
            COVERAGE=$(grep -o "lines\.*[0-9.]*%" coverage-summary.txt | grep -o "[0-9.]*" | head -1 || echo "0")
          fi

          echo "percentage=$COVERAGE" >> $GITHUB_OUTPUT
          echo "Current coverage: $COVERAGE%"

      - name: Coverage Delta Analysis
        id: coverage-delta
        run: |
          echo "Analyzing coverage delta..."

          # For now, we'll just report current coverage
          # In a full implementation, this would compare against main branch

          CURRENT_COVERAGE="${{ steps.coverage.outputs.percentage }}"
          BASELINE_COVERAGE="75" # Placeholder baseline

          DELTA=$(echo "$CURRENT_COVERAGE - $BASELINE_COVERAGE" | bc -l 2>/dev/null || echo "0")

          echo "delta=$DELTA" >> $GITHUB_OUTPUT
          echo "Coverage delta from baseline: $DELTA%"

      - name: Upload coverage artifacts
        uses: actions/upload-artifact@v4
        with:
          name: coverage-results
          path: |
            coverage/lcov.info
            coverage-summary.txt

  issue-creation:
    needs: [ static-analysis, security-scan, test-reliability, coverage-analysis ]
    runs-on: ubuntu-latest
    if: always() && github.event.inputs.dry_run != 'true'
    outputs:
      critical_issues: ${{ steps.analyze-results.outputs.critical_issues }}
      warning_issues: ${{ steps.analyze-results.outputs.warning_issues }}

    steps:
      - name: Checkout repository
        uses: actions/checkout@v4

      - name: Analyze Results and Create Issues
        id: analyze-results
        uses: actions/github-script@v7
        with:
          script: |
            const dry = '${{ github.event.inputs.dry_run }}' === 'true';

            console.log('🔍 OPS-Zeta Analysis Results');
            console.log(`Dry Run: ${dry}`);

            // Collect all scan results
            const results = {
              eslint: '${{ needs.static-analysis.outputs.eslint-issues }}' || '0',
              dartAnalyzer: '${{ needs.static-analysis.outputs.dart-issues }}' || '0',
              codeMetrics: '${{ needs.static-analysis.outputs.metrics-issues }}' || '0',
              codeSmells: '${{ needs.static-analysis.outputs.smells-detected }}' || '0',
              npmVulns: '${{ needs.security-scan.outputs.npm-vulnerabilities }}' || '0',
              secrets: '${{ needs.security-scan.outputs.secrets-detected }}' || '0',
              depIssues: '${{ needs.security-scan.outputs.dependency-issues }}' || '0',
              flakyTests: '${{ needs.test-reliability.outputs.flaky-tests }}' || '0',
              testFailures: '${{ needs.test-reliability.outputs.test-failures }}' || '0',
              coverage: '${{ needs.coverage-analysis.outputs.coverage-percentage }}' || '0',
              coverageDelta: '${{ needs.coverage-analysis.outputs.coverage-delta }}' || '0'
            };

            console.log('Results:', results);

            // Calculate severity
            const criticalIssues = parseInt(results.secrets) + parseInt(results.npmVulns);
            const warningIssues = parseInt(results.eslint) + parseInt(results.dartAnalyzer) +
                                 parseInt(results.codeMetrics) + parseInt(results.codeSmells);

            // Get current sprint milestone for issue assignment
            let currentMilestone = null;
            try {
              const milestones = await github.rest.issues.listMilestones({
                owner: context.repo.owner,
                repo: context.repo.repo,
                state: 'open',
                sort: 'due_on',
                direction: 'asc'
              });

              // Find current sprint (assumes Sprint-YYMM-WNN naming)
              const now = new Date();
              const currentSprintPattern = /Sprint-\d{4}-W\d{2}/;
              currentMilestone = milestones.data.find(m =>
                currentSprintPattern.test(m.title) &&
                new Date(m.due_on) > now
              );
            } catch (error) {
              console.log('Could not find current sprint milestone:', error.message);
            }

            // Create issues for critical problems
            if (criticalIssues > 0 && !dry) {
              const issueTitle = `🚨 OPS-Zeta: Critical Security Issues Detected`;
              const issueBody = `# Critical Security Issues

            OPS-Zeta has detected ${criticalIssues} critical security issues that require immediate attention:

            ## Issues Found
            - **Secrets Detected**: ${results.secrets}
            - **Critical/High NPM Vulnerabilities**: ${results.npmVulns}

            ## Actions Required
            1. Review and remove any exposed secrets
            2. Update vulnerable dependencies
            3. Run security scan again to verify fixes

            **Priority**: P0 - Critical
            **Assigned by**: OPS-Zeta Autonomous QA
            **Scan Date**: ${new Date().toISOString()}
            `;

              await github.rest.issues.create({
                owner: context.repo.owner,
                repo: context.repo.repo,
                title: issueTitle,
                body: issueBody,
                labels: ['security', 'P0', 'ops-zeta', 'qa:blocking'],
                milestone: currentMilestone?.number
              });

              console.log('✅ Created critical security issue');
            }

            // Create tech debt issues for warnings
            if (warningIssues > 10 && !dry) {
              const issueTitle = `⚠️ OPS-Zeta: Code Quality Issues Detected`;
              const issueBody = `# Code Quality Issues

            OPS-Zeta has detected ${warningIssues} code quality issues that should be addressed:

            ## Issues Found
            - **ESLint Issues**: ${results.eslint}
            - **Dart Analyzer Issues**: ${results.dartAnalyzer}
            - **Code Metrics Violations**: ${results.codeMetrics}
            - **Code Smells**: ${results.codeSmells}

            ## Recommendations
            1. Fix linting and analyzer issues
            2. Refactor large files and functions
            3. Address code metrics violations
            4. Clean up old TODOs and unused code

            **Priority**: P2 - Tech Debt
            **Assigned by**: OPS-Zeta Autonomous QA
            **Scan Date**: ${new Date().toISOString()}
            `;

              await github.rest.issues.create({
                owner: context.repo.owner,
                repo: context.repo.repo,
                title: issueTitle,
                body: issueBody,
                labels: ['tech-debt', 'P2', 'ops-zeta'],
                milestone: currentMilestone?.number
              });

              console.log('✅ Created code quality issue');
            }

            // Create issue for flaky tests
            if (parseInt(results.flakyTests) > 0 && !dry) {
              const issueTitle = `🔄 OPS-Zeta: Flaky Tests Detected`;
              const issueBody = `# Flaky Test Detection

            OPS-Zeta has detected potentially flaky tests that produce inconsistent results:

            ## Issues Found
            - **Flaky Tests Detected**: ${results.flakyTests}
            - **Test Failures**: ${results.testFailures}

            ## Actions Required
            1. Review test output artifacts for inconsistencies
            2. Identify and fix non-deterministic tests
            3. Add test:flaky label to problematic tests
            4. Consider quarantine for unreliable tests

            **Priority**: P1 - Quality
            **Assigned by**: OPS-Zeta Autonomous QA
            **Scan Date**: ${new Date().toISOString()}
            `;

              await github.rest.issues.create({
                owner: context.repo.owner,
                repo: context.repo.repo,
                title: issueTitle,
                body: issueBody,
                labels: ['testing', 'test:flaky', 'P1', 'ops-zeta'],
                milestone: currentMilestone?.number
              });

              console.log('✅ Created flaky test issue');
            }

            // Generate summary
            core.summary.addHeading('OPS-Zeta Quality Scan Results', 2);
            core.summary.addTable([
              ['Category', 'Issues Found', 'Status'],
              ['ESLint', results.eslint, results.eslint === '0' ? '✅' : '⚠️'],
              ['Dart Analyzer', results.dartAnalyzer, results.dartAnalyzer === '0' ? '✅' : '⚠️'],
              ['Code Metrics', results.codeMetrics, results.codeMetrics === '0' ? '✅' : '⚠️'],
              ['Code Smells', results.codeSmells, results.codeSmells === '0' ? '✅' : '⚠️'],
              ['NPM Vulnerabilities', results.npmVulns, results.npmVulns === '0' ? '✅' : '🚨'],
              ['Secret Detection', results.secrets, results.secrets === '0' ? '✅' : '🚨'],
              ['Dependency Issues', results.depIssues, results.depIssues === '0' ? '✅' : '⚠️'],
              ['Flaky Tests', results.flakyTests, results.flakyTests === '0' ? '✅' : '🔄'],
              ['Test Coverage', `${results.coverage}%`, parseFloat(results.coverage) >= 80 ? '✅' : '⚠️']
            ]);

            await core.summary.write();

            // Set outputs for potential notification
            core.setOutput('critical_issues', criticalIssues);
            core.setOutput('warning_issues', warningIssues);
            core.setOutput('total_issues', criticalIssues + warningIssues);

      - name: Send OPS-Zeta notification
        if: github.event_name == 'schedule' && github.event.inputs.dry_run != 'true'
        env:
          GH_TOKEN: ${{ secrets.GITHUB_TOKEN }}
        run: |
          echo "Sending OPS-Zeta scan completion notification..."
          gh workflow run delta-notify.yml \
            -f event_type="quality_scan" \
            -f title="🔍 OPS-Zeta Quality Scan Complete" \
            -f message="Daily quality scan completed. Critical issues: ${{ steps.analyze-results.outputs.critical_issues || 0 }}, Warnings: ${{ steps.analyze-results.outputs.warning_issues || 0 }}" \
            -f severity="${{ steps.analyze-results.outputs.critical_issues > 0 && 'critical' || 'info' }}" \
            -f dry_run="false"
=======
    static-analysis:
        runs-on: ubuntu-latest
        outputs:
            eslint-issues: ${{ steps.eslint.outputs.issues }}
            dart-issues: ${{ steps.dart-analyze.outputs.issues }}
            metrics-issues: ${{ steps.code-metrics.outputs.issues }}
            smells-detected: ${{ steps.code-smells.outputs.detected }}

        steps:
            - name: Checkout repository
              uses: actions/checkout@v4

            - name: Setup Node.js
              uses: actions/setup-node@v5
              with:
                  node-version: "20"
                  cache: "npm"
                  cache-dependency-path: functions/package-lock.json

            - name: Setup Flutter
              uses: subosito/flutter-action@v2
              with:
                  channel: "stable"
        
                  cache: true

            - name: Install dependencies
              run: |
                  cd functions && npm ci
                  flutter pub get

            - name: ESLint Analysis (Functions)
              id: eslint
              run: |
                  cd functions
                  echo "Running ESLint analysis..."

                  # Run ESLint with JSON output
                  npx eslint src/ --format json --output-file ../eslint-results.json || true

                  # Count issues
                  ISSUES=$(node -e "
                    const results = require('./eslint-results.json');
                    const total = results.reduce((sum, file) => sum + file.errorCount + file.warningCount, 0);
                    console.log(total);
                  ")

                  echo "issues=$ISSUES" >> $GITHUB_OUTPUT
                  echo "Found $ISSUES ESLint issues"

            - name: Dart Analyzer
              id: dart-analyze
              run: |
                  echo "Running Dart analyzer..."

                  # Run analyzer with machine format
                  flutter analyze --format machine > dart-analyze-results.txt 2>&1 || true

                  # Count issues (lines that don't start with "Analyzing")
                  ISSUES=$(grep -v "^Analyzing" dart-analyze-results.txt | grep -v "^No issues found" | wc -l || echo "0")

                  echo "issues=$ISSUES" >> $GITHUB_OUTPUT
                  echo "Found $ISSUES Dart analyzer issues"

            - name: Code Metrics Analysis
              id: code-metrics
              run: |
                  echo "Running dart_code_metrics..."

                  # Install dart_code_metrics
                  dart pub global activate dart_code_metrics

                  # Run metrics analysis
                  dart pub global run dart_code_metrics:metrics analyze lib --reporter=json --output-file=metrics-results.json || true

                  # Count violations
                  ISSUES=0
                  if [ -f "metrics-results.json" ]; then
                    ISSUES=$(node -e "
                      try {
                        const data = require('./metrics-results.json');
                        const violations = data.records ? data.records.reduce((sum, record) =>
                          sum + (record.issues ? record.issues.length : 0), 0) : 0;
                        console.log(violations);
                      } catch(e) {
                        console.log('0');
                      }
                    ")
                  fi

                  echo "issues=$ISSUES" >> $GITHUB_OUTPUT
                  echo "Found $ISSUES code metrics violations"

            - name: Code Smells Detection
              id: code-smells
              run: |
                  echo "Detecting code smells..."

                  SMELLS=0

                  # Long files (>1000 lines)
                  LONG_FILES=$(find lib -name "*.dart" -exec wc -l {} + | awk '$1 > 1000 {print $2}' | wc -l)
                  echo "Long files (>1000 LOC): $LONG_FILES"

                  # Large functions files (>500 lines)
                  LARGE_JS_FILES=$(find functions/src -name "*.ts" -exec wc -l {} + | awk '$1 > 500 {print $2}' | wc -l)
                  echo "Large TypeScript files (>500 LOC): $LARGE_JS_FILES"

                  # TODO comments older than 30 days
                  OLD_TODOS=0
                  if command -v git &> /dev/null; then
                    # Find TODO comments in recent commits (approximation)
                    OLD_TODOS=$(git log --since="30 days ago" --grep="TODO" --oneline | wc -l)
                  fi
                  echo "Old TODO comments: $OLD_TODOS"

                  # Unused exports (simplified check)
                  UNUSED_EXPORTS=0
                  if [ -d "functions/src" ]; then
                    # Check for exports that might be unused (basic heuristic)
                    UNUSED_EXPORTS=$(grep -r "export.*function\|export.*const\|export.*class" functions/src --include="*.ts" | wc -l)
                    # This is a rough estimate - real detection would need more sophisticated analysis
                    UNUSED_EXPORTS=$((UNUSED_EXPORTS / 10)) # Rough approximation
                  fi
                  echo "Potentially unused exports: $UNUSED_EXPORTS"

                  SMELLS=$((LONG_FILES + LARGE_JS_FILES + OLD_TODOS + UNUSED_EXPORTS))

                  echo "detected=$SMELLS" >> $GITHUB_OUTPUT
                  echo "Total code smells detected: $SMELLS"

            - name: Upload analysis artifacts
              uses: actions/upload-artifact@v4
              with:
                  name: code-analysis-results
                  path: |
                      eslint-results.json
                      dart-analyze-results.txt
                      metrics-results.json

    security-scan:
        runs-on: ubuntu-latest
        outputs:
            npm-vulnerabilities: ${{ steps.npm-audit.outputs.vulnerabilities }}
            secrets-detected: ${{ steps.secret-scan.outputs.detected }}
            dependency-issues: ${{ steps.dep-health.outputs.issues }}

        steps:
            - name: Checkout repository
              uses: actions/checkout@v4
              with:
                  fetch-depth: 0 # Full history for secret scanning

            - name: Setup Node.js
              uses: actions/setup-node@v5
              with:
                  node-version: "20"
                  cache: "npm"
                  cache-dependency-path: functions/package-lock.json

            - name: Setup Flutter
              uses: subosito/flutter-action@v2
              with:
                  channel: "stable"
        
                  cache: true

            - name: Install dependencies
              run: |
                  cd functions && npm ci
                  flutter pub get

            - name: NPM Security Audit
              id: npm-audit
              run: |
                  cd functions
                  echo "Running npm audit..."

                  # Run audit and capture output
                  npm audit --json > ../npm-audit-results.json 2>&1 || true

                  # Count vulnerabilities
                  VULNS=$(node -e "
                    try {
                      const audit = require('./npm-audit-results.json');
                      const critical = audit.metadata?.vulnerabilities?.critical || 0;
                      const high = audit.metadata?.vulnerabilities?.high || 0;
                      console.log(critical + high);
                    } catch(e) {
                      console.log('0');
                    }
                  ")

                  echo "vulnerabilities=$VULNS" >> $GITHUB_OUTPUT
                  echo "Found $VULNS critical/high npm vulnerabilities"

            - name: Flutter Dependency Check
              run: |
                  echo "Checking Flutter dependencies..."
                  flutter pub outdated > flutter-outdated.txt 2>&1 || true

                  # Check for security advisories (if available)
                  echo "Flutter dependency status logged"

            - name: Secret Scanning with gitleaks
              id: secret-scan
              run: |
                  echo "Running secret detection..."

                  # Install gitleaks
                  wget -O gitleaks.tar.gz https://github.com/gitleaks/gitleaks/releases/download/v8.18.0/gitleaks_8.18.0_linux_x64.tar.gz
                  tar -xzf gitleaks.tar.gz
                  chmod +x gitleaks

                  # Run gitleaks
                  ./gitleaks detect --report-format json --report-path gitleaks-results.json --verbose || true

                  # Count secrets found
                  SECRETS=0
                  if [ -f "gitleaks-results.json" ]; then
                    SECRETS=$(jq length gitleaks-results.json 2>/dev/null || echo "0")
                  fi

                  echo "detected=$SECRETS" >> $GITHUB_OUTPUT
                  echo "Found $SECRETS potential secrets"

            - name: Dependency Health Check
              id: dep-health
              run: |
                  echo "Checking dependency health..."

                  ISSUES=0

                  # Check for critical npm vulnerabilities
                  if [ -f "npm-audit-results.json" ]; then
                    CRITICAL_NPM=$(node -e "
                      try {
                        const audit = require('./npm-audit-results.json');
                        console.log(audit.metadata?.vulnerabilities?.critical || 0);
                      } catch(e) {
                        console.log('0');
                      }
                    ")
                    ISSUES=$((ISSUES + CRITICAL_NPM))
                  fi

                  # Check Flutter dependency freshness (simplified)
                  OUTDATED_FLUTTER=0
                  if [ -f "flutter-outdated.txt" ]; then
                    # Count lines mentioning outdated packages
                    OUTDATED_FLUTTER=$(grep -c "latest:" flutter-outdated.txt || echo "0")
                  fi

                  # Only count major version gaps as issues
                  ISSUES=$((ISSUES + OUTDATED_FLUTTER / 5))

                  echo "issues=$ISSUES" >> $GITHUB_OUTPUT
                  echo "Found $ISSUES critical dependency issues"

            - name: Upload security artifacts
              uses: actions/upload-artifact@v4
              with:
                  name: security-scan-results
                  path: |
                      npm-audit-results.json
                      flutter-outdated.txt
                      gitleaks-results.json

    test-reliability:
        runs-on: ubuntu-latest
        outputs:
            flaky-tests: ${{ steps.flaky-detection.outputs.detected }}
            test-failures: ${{ steps.test-runs.outputs.failures }}

        steps:
            - name: Checkout repository
              uses: actions/checkout@v4

            - name: Setup Flutter
              uses: subosito/flutter-action@v2
              with:
                  channel: "stable"
        
                  cache: true

            - name: Install dependencies
              run: flutter pub get

            - name: Test Run #1
              id: test-run-1
              run: |
                  echo "Running test suite - attempt 1"
                  flutter test --reporter json > test-results-1.json 2>&1 || echo "Tests may have failed"

            - name: Test Run #2
              id: test-run-2
              run: |
                  echo "Running test suite - attempt 2"
                  flutter test --reporter json > test-results-2.json 2>&1 || echo "Tests may have failed"

            - name: Test Run #3
              id: test-run-3
              run: |
                  echo "Running test suite - attempt 3"
                  flutter test --reporter json > test-results-3.json 2>&1 || echo "Tests may have failed"

            - name: Flaky Test Detection
              id: flaky-detection
              run: |
                  echo "Analyzing test consistency..."

                  FLAKY=0

                  # Compare test results (simplified detection)
                  # In a real implementation, this would parse JSON and compare specific test outcomes

                  if [ -f "test-results-1.json" ] && [ -f "test-results-2.json" ] && [ -f "test-results-3.json" ]; then
                    # Check if file sizes differ significantly (indication of different outcomes)
                    SIZE1=$(wc -c < test-results-1.json)
                    SIZE2=$(wc -c < test-results-2.json)
                    SIZE3=$(wc -c < test-results-3.json)

                    # If sizes differ by more than 10%, might indicate flaky tests
                    DIFF12=$((SIZE1 - SIZE2))
                    DIFF13=$((SIZE1 - SIZE3))

                    if [ ${DIFF12#-} -gt $((SIZE1 / 10)) ] || [ ${DIFF13#-} -gt $((SIZE1 / 10)) ]; then
                      FLAKY=1
                      echo "Potential flaky tests detected based on result variance"
                    fi
                  fi

                  echo "detected=$FLAKY" >> $GITHUB_OUTPUT
                  echo "Flaky tests detected: $FLAKY"

            - name: Test Summary
              id: test-runs
              run: |
                  echo "Summarizing test runs..."

                  FAILURES=0

                  # Count failures across runs (simplified)
                  for i in 1 2 3; do
                    if [ -f "test-results-$i.json" ]; then
                      # Look for failure indicators in test output
                      FAIL_COUNT=$(grep -c "FAIL\|ERROR\|failed" "test-results-$i.json" || echo "0")
                      FAILURES=$((FAILURES + FAIL_COUNT))
                    fi
                  done

                  echo "failures=$FAILURES" >> $GITHUB_OUTPUT
                  echo "Total test failures across runs: $FAILURES"

            - name: Upload test artifacts
              uses: actions/upload-artifact@v4
              with:
                  name: test-reliability-results
                  path: |
                      test-results-*.json

    coverage-analysis:
        runs-on: ubuntu-latest
        outputs:
            coverage-percentage: ${{ steps.coverage.outputs.percentage }}
            coverage-delta: ${{ steps.coverage-delta.outputs.delta }}

        steps:
            - name: Checkout repository
              uses: actions/checkout@v4

            - name: Setup Flutter
              uses: subosito/flutter-action@v2
              with:
                  channel: "stable"
        
                  cache: true

            - name: Install dependencies
              run: flutter pub get

            - name: Run tests with coverage
              id: coverage
              run: |
                  echo "Running tests with coverage analysis..."

                  flutter test --coverage

                  # Calculate coverage percentage
                  COVERAGE=0
                  if [ -f "coverage/lcov.info" ]; then
                    # Install lcov for processing
                    sudo apt-get update && sudo apt-get install -y lcov

                    # Generate coverage report
                    lcov --summary coverage/lcov.info > coverage-summary.txt 2>&1 || true

                    # Extract coverage percentage
                    COVERAGE=$(grep -o "lines\.*[0-9.]*%" coverage-summary.txt | grep -o "[0-9.]*" | head -1 || echo "0")
                  fi

                  echo "percentage=$COVERAGE" >> $GITHUB_OUTPUT
                  echo "Current coverage: $COVERAGE%"

            - name: Coverage Delta Analysis
              id: coverage-delta
              run: |
                  echo "Analyzing coverage delta..."

                  # For now, we'll just report current coverage
                  # In a full implementation, this would compare against main branch

                  CURRENT_COVERAGE="${{ steps.coverage.outputs.percentage }}"
                  BASELINE_COVERAGE="75" # Placeholder baseline

                  DELTA=$(echo "$CURRENT_COVERAGE - $BASELINE_COVERAGE" | bc -l 2>/dev/null || echo "0")

                  echo "delta=$DELTA" >> $GITHUB_OUTPUT
                  echo "Coverage delta from baseline: $DELTA%"

            - name: Upload coverage artifacts
              uses: actions/upload-artifact@v4
              with:
                  name: coverage-results
                  path: |
                      coverage/lcov.info
                      coverage-summary.txt

    issue-creation:
        needs:
            [
                static-analysis,
                security-scan,
                test-reliability,
                coverage-analysis,
            ]
        runs-on: ubuntu-latest
        if: always() && github.event.inputs.dry_run != 'true'
        outputs:
            critical_issues: ${{ steps.analyze-results.outputs.critical_issues }}
            warning_issues: ${{ steps.analyze-results.outputs.warning_issues }}

        steps:
            - name: Checkout repository
              uses: actions/checkout@v4

            - name: Analyze Results and Create Issues
              id: analyze-results
              uses: actions/github-script@v7
              with:
                  script: |
                      const dry = '${{ github.event.inputs.dry_run }}' === 'true';

                      console.log('🔍 OPS-Zeta Analysis Results');
                      console.log(`Dry Run: ${dry}`);

                      // Collect all scan results
                      const results = {
                        eslint: '${{ needs.static-analysis.outputs.eslint-issues }}' || '0',
                        dartAnalyzer: '${{ needs.static-analysis.outputs.dart-issues }}' || '0',
                        codeMetrics: '${{ needs.static-analysis.outputs.metrics-issues }}' || '0',
                        codeSmells: '${{ needs.static-analysis.outputs.smells-detected }}' || '0',
                        npmVulns: '${{ needs.security-scan.outputs.npm-vulnerabilities }}' || '0',
                        secrets: '${{ needs.security-scan.outputs.secrets-detected }}' || '0',
                        depIssues: '${{ needs.security-scan.outputs.dependency-issues }}' || '0',
                        flakyTests: '${{ needs.test-reliability.outputs.flaky-tests }}' || '0',
                        testFailures: '${{ needs.test-reliability.outputs.test-failures }}' || '0',
                        coverage: '${{ needs.coverage-analysis.outputs.coverage-percentage }}' || '0',
                        coverageDelta: '${{ needs.coverage-analysis.outputs.coverage-delta }}' || '0'
                      };

                      console.log('Results:', results);

                      // Calculate severity
                      const criticalIssues = parseInt(results.secrets) + parseInt(results.npmVulns);
                      const warningIssues = parseInt(results.eslint) + parseInt(results.dartAnalyzer) +
                                           parseInt(results.codeMetrics) + parseInt(results.codeSmells);

                      // Get current sprint milestone for issue assignment
                      let currentMilestone = null;
                      try {
                        const milestones = await github.rest.issues.listMilestones({
                          owner: context.repo.owner,
                          repo: context.repo.repo,
                          state: 'open',
                          sort: 'due_on',
                          direction: 'asc'
                        });

                        // Find current sprint (assumes Sprint-YYMM-WNN naming)
                        const now = new Date();
                        const currentSprintPattern = /Sprint-\d{4}-W\d{2}/;
                        currentMilestone = milestones.data.find(m =>
                          currentSprintPattern.test(m.title) &&
                          new Date(m.due_on) > now
                        );
                      } catch (error) {
                        console.log('Could not find current sprint milestone:', error.message);
                      }

                      // Create issues for critical problems
                      if (criticalIssues > 0 && !dry) {
                        const issueTitle = `🚨 OPS-Zeta: Critical Security Issues Detected`;
                        const issueBody = `# Critical Security Issues

                      OPS-Zeta has detected ${criticalIssues} critical security issues that require immediate attention:

                      ## Issues Found
                      - **Secrets Detected**: ${results.secrets}
                      - **Critical/High NPM Vulnerabilities**: ${results.npmVulns}

                      ## Actions Required
                      1. Review and remove any exposed secrets
                      2. Update vulnerable dependencies
                      3. Run security scan again to verify fixes

                      **Priority**: P0 - Critical
                      **Assigned by**: OPS-Zeta Autonomous QA
                      **Scan Date**: ${new Date().toISOString()}
                      `;

                        await github.rest.issues.create({
                          owner: context.repo.owner,
                          repo: context.repo.repo,
                          title: issueTitle,
                          body: issueBody,
                          labels: ['security', 'P0', 'ops-zeta', 'qa:blocking'],
                          milestone: currentMilestone?.number
                        });

                        console.log('✅ Created critical security issue');
                      }

                      // Create tech debt issues for warnings
                      if (warningIssues > 10 && !dry) {
                        const issueTitle = `⚠️ OPS-Zeta: Code Quality Issues Detected`;
                        const issueBody = `# Code Quality Issues

                      OPS-Zeta has detected ${warningIssues} code quality issues that should be addressed:

                      ## Issues Found
                      - **ESLint Issues**: ${results.eslint}
                      - **Dart Analyzer Issues**: ${results.dartAnalyzer}
                      - **Code Metrics Violations**: ${results.codeMetrics}
                      - **Code Smells**: ${results.codeSmells}

                      ## Recommendations
                      1. Fix linting and analyzer issues
                      2. Refactor large files and functions
                      3. Address code metrics violations
                      4. Clean up old TODOs and unused code

                      **Priority**: P2 - Tech Debt
                      **Assigned by**: OPS-Zeta Autonomous QA
                      **Scan Date**: ${new Date().toISOString()}
                      `;

                        await github.rest.issues.create({
                          owner: context.repo.owner,
                          repo: context.repo.repo,
                          title: issueTitle,
                          body: issueBody,
                          labels: ['tech-debt', 'P2', 'ops-zeta'],
                          milestone: currentMilestone?.number
                        });

                        console.log('✅ Created code quality issue');
                      }

                      // Create issue for flaky tests
                      if (parseInt(results.flakyTests) > 0 && !dry) {
                        const issueTitle = `🔄 OPS-Zeta: Flaky Tests Detected`;
                        const issueBody = `# Flaky Test Detection

                      OPS-Zeta has detected potentially flaky tests that produce inconsistent results:

                      ## Issues Found
                      - **Flaky Tests Detected**: ${results.flakyTests}
                      - **Test Failures**: ${results.testFailures}

                      ## Actions Required
                      1. Review test output artifacts for inconsistencies
                      2. Identify and fix non-deterministic tests
                      3. Add test:flaky label to problematic tests
                      4. Consider quarantine for unreliable tests

                      **Priority**: P1 - Quality
                      **Assigned by**: OPS-Zeta Autonomous QA
                      **Scan Date**: ${new Date().toISOString()}
                      `;

                        await github.rest.issues.create({
                          owner: context.repo.owner,
                          repo: context.repo.repo,
                          title: issueTitle,
                          body: issueBody,
                          labels: ['testing', 'test:flaky', 'P1', 'ops-zeta'],
                          milestone: currentMilestone?.number
                        });

                        console.log('✅ Created flaky test issue');
                      }

                      // Generate summary
                      core.summary.addHeading('OPS-Zeta Quality Scan Results', 2);
                      core.summary.addTable([
                        ['Category', 'Issues Found', 'Status'],
                        ['ESLint', results.eslint, results.eslint === '0' ? '✅' : '⚠️'],
                        ['Dart Analyzer', results.dartAnalyzer, results.dartAnalyzer === '0' ? '✅' : '⚠️'],
                        ['Code Metrics', results.codeMetrics, results.codeMetrics === '0' ? '✅' : '⚠️'],
                        ['Code Smells', results.codeSmells, results.codeSmells === '0' ? '✅' : '⚠️'],
                        ['NPM Vulnerabilities', results.npmVulns, results.npmVulns === '0' ? '✅' : '🚨'],
                        ['Secret Detection', results.secrets, results.secrets === '0' ? '✅' : '🚨'],
                        ['Dependency Issues', results.depIssues, results.depIssues === '0' ? '✅' : '⚠️'],
                        ['Flaky Tests', results.flakyTests, results.flakyTests === '0' ? '✅' : '🔄'],
                        ['Test Coverage', `${results.coverage}%`, parseFloat(results.coverage) >= 80 ? '✅' : '⚠️']
                      ]);

                      await core.summary.write();

                      // Set outputs for potential notification
                      core.setOutput('critical_issues', criticalIssues);
                      core.setOutput('warning_issues', warningIssues);
                      core.setOutput('total_issues', criticalIssues + warningIssues);

            - name: Send OPS-Zeta notification
              if: github.event_name == 'schedule' && github.event.inputs.dry_run != 'true'
              env:
                  GH_TOKEN: ${{ secrets.GITHUB_TOKEN }}
              run: |
                  echo "Sending OPS-Zeta scan completion notification..."
                  gh workflow run delta-notify.yml \
                    -f event_type="quality_scan" \
                    -f title="🔍 OPS-Zeta Quality Scan Complete" \
                    -f message="Daily quality scan completed. Critical issues: ${{ steps.analyze-results.outputs.critical_issues || 0 }}, Warnings: ${{ steps.analyze-results.outputs.warning_issues || 0 }}" \
                    -f severity="${{ steps.analyze-results.outputs.critical_issues > 0 && 'critical' || 'info' }}" \
                    -f dry_run="false"
>>>>>>> a7b1e220
<|MERGE_RESOLUTION|>--- conflicted
+++ resolved
@@ -1,667 +1,33 @@
 name: OPS-Zeta Code Quality Scan
 
 on:
-  schedule:
-    - cron: "0 6 * * *" # Daily at 6 AM UTC
-  pull_request:
-    branches: [ main ]
-  workflow_dispatch:
-    inputs:
-      dry_run:
-        description: "Dry run (true/false)"
-        required: true
-        default: "true"
-        type: string
-      scan_type:
-        description: "Scan type (full/quick)"
-        required: false
-        default: "full"
-        type: choice
-        options:
-          - full
-          - quick
+    schedule:
+        - cron: "0 6 * * *" # Daily at 6 AM UTC
+    pull_request:
+        branches: [main]
+    workflow_dispatch:
+        inputs:
+            dry_run:
+                description: "Dry run (true/false)"
+                required: true
+                default: "true"
+                type: string
+            scan_type:
+                description: "Scan type (full/quick)"
+                required: false
+                default: "full"
+                type: choice
+                options:
+                    - full
+                    - quick
 
 permissions:
-  contents: read
-  actions: read
-  issues: write
-  pull-requests: write
-  security-events: write
+    contents: read
+    issues: write
+    pull-requests: write
+    security-events: write
 
 jobs:
-<<<<<<< HEAD
-  static-analysis:
-    runs-on: ubuntu-latest
-    outputs:
-      eslint-issues: ${{ steps.eslint.outputs.issues }}
-      dart-issues: ${{ steps.dart-analyze.outputs.issues }}
-      metrics-issues: ${{ steps.code-metrics.outputs.issues }}
-      smells-detected: ${{ steps.code-smells.outputs.detected }}
-
-    steps:
-      - name: Checkout repository
-        uses: actions/checkout@v4
-
-      - name: Setup Node.js
-        uses: actions/setup-node@v5
-        with:
-          node-version: "20"
-          cache: "npm"
-          cache-dependency-path: functions/package-lock.json
-
-      - name: Setup Flutter
-        uses: subosito/flutter-action@v2
-        with:
-          channel: "stable"
-          flutter-version: "3.24.3"
-          cache: true
-
-      - name: Install dependencies
-        run: |
-          cd functions && npm ci
-          flutter pub get
-
-      - name: ESLint Analysis (Functions)
-        id: eslint
-        run: |
-          cd functions
-          echo "Running ESLint analysis..."
-
-          # Run ESLint with JSON output
-          npx eslint src/ --format json --output-file ../eslint-results.json || true
-
-          # Count issues
-          ISSUES=$(node -e "
-            const results = require('./eslint-results.json');
-            const total = results.reduce((sum, file) => sum + file.errorCount + file.warningCount, 0);
-            console.log(total);
-          ")
-
-          echo "issues=$ISSUES" >> $GITHUB_OUTPUT
-          echo "Found $ISSUES ESLint issues"
-
-      - name: Dart Analyzer
-        id: dart-analyze
-        run: |
-          echo "Running Dart analyzer..."
-
-          # Run analyzer with machine format
-          flutter analyze --format machine > dart-analyze-results.txt 2>&1 || true
-
-          # Count issues (lines that don't start with "Analyzing")
-          ISSUES=$(grep -v "^Analyzing" dart-analyze-results.txt | grep -v "^No issues found" | wc -l || echo "0")
-
-          echo "issues=$ISSUES" >> $GITHUB_OUTPUT
-          echo "Found $ISSUES Dart analyzer issues"
-
-      - name: Code Metrics Analysis
-        id: code-metrics
-        run: |
-          echo "Running dart_code_metrics..."
-
-          # Install dart_code_metrics
-          dart pub global activate dart_code_metrics
-
-          # Run metrics analysis
-          dart pub global run dart_code_metrics:metrics analyze lib --reporter=json --output-file=metrics-results.json || true
-
-          # Count violations
-          ISSUES=0
-          if [ -f "metrics-results.json" ]; then
-            ISSUES=$(node -e "
-              try {
-                const data = require('./metrics-results.json');
-                const violations = data.records ? data.records.reduce((sum, record) =>
-                  sum + (record.issues ? record.issues.length : 0), 0) : 0;
-                console.log(violations);
-              } catch(e) {
-                console.log('0');
-              }
-            ")
-          fi
-
-          echo "issues=$ISSUES" >> $GITHUB_OUTPUT
-          echo "Found $ISSUES code metrics violations"
-
-      - name: Code Smells Detection
-        id: code-smells
-        run: |
-          echo "Detecting code smells..."
-
-          SMELLS=0
-
-          # Long files (>1000 lines)
-          LONG_FILES=$(find lib -name "*.dart" -exec wc -l {} + | awk '$1 > 1000 {print $2}' | wc -l)
-          echo "Long files (>1000 LOC): $LONG_FILES"
-
-          # Large functions files (>500 lines)
-          LARGE_JS_FILES=$(find functions/src -name "*.ts" -exec wc -l {} + | awk '$1 > 500 {print $2}' | wc -l)
-          echo "Large TypeScript files (>500 LOC): $LARGE_JS_FILES"
-
-          # TODO comments older than 30 days
-          OLD_TODOS=0
-          if command -v git &> /dev/null; then
-            # Find TODO comments in recent commits (approximation)
-            OLD_TODOS=$(git log --since="30 days ago" --grep="TODO" --oneline | wc -l)
-          fi
-          echo "Old TODO comments: $OLD_TODOS"
-
-          # Unused exports (simplified check)
-          UNUSED_EXPORTS=0
-          if [ -d "functions/src" ]; then
-            # Check for exports that might be unused (basic heuristic)
-            UNUSED_EXPORTS=$(grep -r "export.*function\|export.*const\|export.*class" functions/src --include="*.ts" | wc -l)
-            # This is a rough estimate - real detection would need more sophisticated analysis
-            UNUSED_EXPORTS=$((UNUSED_EXPORTS / 10)) # Rough approximation
-          fi
-          echo "Potentially unused exports: $UNUSED_EXPORTS"
-
-          SMELLS=$((LONG_FILES + LARGE_JS_FILES + OLD_TODOS + UNUSED_EXPORTS))
-
-          echo "detected=$SMELLS" >> $GITHUB_OUTPUT
-          echo "Total code smells detected: $SMELLS"
-
-      - name: Upload analysis artifacts
-        uses: actions/upload-artifact@v4
-        with:
-          name: code-analysis-results
-          path: |
-            eslint-results.json
-            dart-analyze-results.txt
-            metrics-results.json
-
-  security-scan:
-    runs-on: ubuntu-latest
-    outputs:
-      npm-vulnerabilities: ${{ steps.npm-audit.outputs.vulnerabilities }}
-      secrets-detected: ${{ steps.secret-scan.outputs.detected }}
-      dependency-issues: ${{ steps.dep-health.outputs.issues }}
-
-    steps:
-      - name: Checkout repository
-        uses: actions/checkout@v4
-        with:
-          fetch-depth: 0 # Full history for secret scanning
-
-      - name: Setup Node.js
-        uses: actions/setup-node@v5
-        with:
-          node-version: "20"
-          cache: "npm"
-          cache-dependency-path: functions/package-lock.json
-
-      - name: Setup Flutter
-        uses: subosito/flutter-action@v2
-        with:
-          channel: "stable"
-          flutter-version: "3.24.3"
-          cache: true
-
-      - name: Install dependencies
-        run: |
-          cd functions && npm ci
-          flutter pub get
-
-      - name: NPM Security Audit
-        id: npm-audit
-        run: |
-          cd functions
-          echo "Running npm audit..."
-
-          # Run audit and capture output
-          npm audit --json > ../npm-audit-results.json 2>&1 || true
-
-          # Count vulnerabilities
-          VULNS=$(node -e "
-            try {
-              const audit = require('./npm-audit-results.json');
-              const critical = audit.metadata?.vulnerabilities?.critical || 0;
-              const high = audit.metadata?.vulnerabilities?.high || 0;
-              console.log(critical + high);
-            } catch(e) {
-              console.log('0');
-            }
-          ")
-
-          echo "vulnerabilities=$VULNS" >> $GITHUB_OUTPUT
-          echo "Found $VULNS critical/high npm vulnerabilities"
-
-      - name: Flutter Dependency Check
-        run: |
-          echo "Checking Flutter dependencies..."
-          flutter pub outdated > flutter-outdated.txt 2>&1 || true
-
-          # Check for security advisories (if available)
-          echo "Flutter dependency status logged"
-
-      - name: Secret Scanning with gitleaks
-        id: secret-scan
-        run: |
-          echo "Running secret detection..."
-
-          # Install gitleaks
-          wget -O gitleaks.tar.gz https://github.com/gitleaks/gitleaks/releases/download/v8.18.0/gitleaks_8.18.0_linux_x64.tar.gz
-          tar -xzf gitleaks.tar.gz
-          chmod +x gitleaks
-
-          # Run gitleaks
-          ./gitleaks detect --report-format json --report-path gitleaks-results.json --verbose || true
-
-          # Count secrets found
-          SECRETS=0
-          if [ -f "gitleaks-results.json" ]; then
-            SECRETS=$(jq length gitleaks-results.json 2>/dev/null || echo "0")
-          fi
-
-          echo "detected=$SECRETS" >> $GITHUB_OUTPUT
-          echo "Found $SECRETS potential secrets"
-
-      - name: Dependency Health Check
-        id: dep-health
-        run: |
-          echo "Checking dependency health..."
-
-          ISSUES=0
-
-          # Check for critical npm vulnerabilities
-          if [ -f "npm-audit-results.json" ]; then
-            CRITICAL_NPM=$(node -e "
-              try {
-                const audit = require('./npm-audit-results.json');
-                console.log(audit.metadata?.vulnerabilities?.critical || 0);
-              } catch(e) {
-                console.log('0');
-              }
-            ")
-            ISSUES=$((ISSUES + CRITICAL_NPM))
-          fi
-
-          # Check Flutter dependency freshness (simplified)
-          OUTDATED_FLUTTER=0
-          if [ -f "flutter-outdated.txt" ]; then
-            # Count lines mentioning outdated packages
-            OUTDATED_FLUTTER=$(grep -c "latest:" flutter-outdated.txt || echo "0")
-          fi
-
-          # Only count major version gaps as issues
-          ISSUES=$((ISSUES + OUTDATED_FLUTTER / 5))
-
-          echo "issues=$ISSUES" >> $GITHUB_OUTPUT
-          echo "Found $ISSUES critical dependency issues"
-
-      - name: Upload security artifacts
-        uses: actions/upload-artifact@v4
-        with:
-          name: security-scan-results
-          path: |
-            npm-audit-results.json
-            flutter-outdated.txt
-            gitleaks-results.json
-
-  test-reliability:
-    runs-on: ubuntu-latest
-    outputs:
-      flaky-tests: ${{ steps.flaky-detection.outputs.detected }}
-      test-failures: ${{ steps.test-runs.outputs.failures }}
-
-    steps:
-      - name: Checkout repository
-        uses: actions/checkout@v4
-
-      - name: Setup Flutter
-        uses: subosito/flutter-action@v2
-        with:
-          channel: "stable"
-          flutter-version: "3.24.3"
-          cache: true
-
-      - name: Install dependencies
-        run: flutter pub get
-
-      - name: Test Run #1
-        id: test-run-1
-        run: |
-          echo "Running test suite - attempt 1"
-          flutter test --reporter json > test-results-1.json 2>&1 || echo "Tests may have failed"
-
-      - name: Test Run #2
-        id: test-run-2
-        run: |
-          echo "Running test suite - attempt 2"
-          flutter test --reporter json > test-results-2.json 2>&1 || echo "Tests may have failed"
-
-      - name: Test Run #3
-        id: test-run-3
-        run: |
-          echo "Running test suite - attempt 3"
-          flutter test --reporter json > test-results-3.json 2>&1 || echo "Tests may have failed"
-
-      - name: Flaky Test Detection
-        id: flaky-detection
-        run: |
-          echo "Analyzing test consistency..."
-
-          FLAKY=0
-
-          # Compare test results (simplified detection)
-          # In a real implementation, this would parse JSON and compare specific test outcomes
-
-          if [ -f "test-results-1.json" ] && [ -f "test-results-2.json" ] && [ -f "test-results-3.json" ]; then
-            # Check if file sizes differ significantly (indication of different outcomes)
-            SIZE1=$(wc -c < test-results-1.json)
-            SIZE2=$(wc -c < test-results-2.json)
-            SIZE3=$(wc -c < test-results-3.json)
-
-            # If sizes differ by more than 10%, might indicate flaky tests
-            DIFF12=$((SIZE1 - SIZE2))
-            DIFF13=$((SIZE1 - SIZE3))
-
-            if [ ${DIFF12#-} -gt $((SIZE1 / 10)) ] || [ ${DIFF13#-} -gt $((SIZE1 / 10)) ]; then
-              FLAKY=1
-              echo "Potential flaky tests detected based on result variance"
-            fi
-          fi
-
-          echo "detected=$FLAKY" >> $GITHUB_OUTPUT
-          echo "Flaky tests detected: $FLAKY"
-
-      - name: Test Summary
-        id: test-runs
-        run: |
-          echo "Summarizing test runs..."
-
-          FAILURES=0
-
-          # Count failures across runs (simplified)
-          for i in 1 2 3; do
-            if [ -f "test-results-$i.json" ]; then
-              # Look for failure indicators in test output
-              FAIL_COUNT=$(grep -c "FAIL\|ERROR\|failed" "test-results-$i.json" || echo "0")
-              FAILURES=$((FAILURES + FAIL_COUNT))
-            fi
-          done
-
-          echo "failures=$FAILURES" >> $GITHUB_OUTPUT
-          echo "Total test failures across runs: $FAILURES"
-
-      - name: Upload test artifacts
-        uses: actions/upload-artifact@v4
-        with:
-          name: test-reliability-results
-          path: |
-            test-results-*.json
-
-  coverage-analysis:
-    runs-on: ubuntu-latest
-    outputs:
-      coverage-percentage: ${{ steps.coverage.outputs.percentage }}
-      coverage-delta: ${{ steps.coverage-delta.outputs.delta }}
-
-    steps:
-      - name: Checkout repository
-        uses: actions/checkout@v4
-
-      - name: Setup Flutter
-        uses: subosito/flutter-action@v2
-        with:
-          channel: "stable"
-          flutter-version: "3.24.3"
-          cache: true
-
-      - name: Install dependencies
-        run: flutter pub get
-
-      - name: Run tests with coverage
-        id: coverage
-        run: |
-          echo "Running tests with coverage analysis..."
-
-          flutter test --coverage
-
-          # Calculate coverage percentage
-          COVERAGE=0
-          if [ -f "coverage/lcov.info" ]; then
-            # Install lcov for processing
-            sudo apt-get update && sudo apt-get install -y lcov
-
-            # Generate coverage report
-            lcov --summary coverage/lcov.info > coverage-summary.txt 2>&1 || true
-
-            # Extract coverage percentage
-            COVERAGE=$(grep -o "lines\.*[0-9.]*%" coverage-summary.txt | grep -o "[0-9.]*" | head -1 || echo "0")
-          fi
-
-          echo "percentage=$COVERAGE" >> $GITHUB_OUTPUT
-          echo "Current coverage: $COVERAGE%"
-
-      - name: Coverage Delta Analysis
-        id: coverage-delta
-        run: |
-          echo "Analyzing coverage delta..."
-
-          # For now, we'll just report current coverage
-          # In a full implementation, this would compare against main branch
-
-          CURRENT_COVERAGE="${{ steps.coverage.outputs.percentage }}"
-          BASELINE_COVERAGE="75" # Placeholder baseline
-
-          DELTA=$(echo "$CURRENT_COVERAGE - $BASELINE_COVERAGE" | bc -l 2>/dev/null || echo "0")
-
-          echo "delta=$DELTA" >> $GITHUB_OUTPUT
-          echo "Coverage delta from baseline: $DELTA%"
-
-      - name: Upload coverage artifacts
-        uses: actions/upload-artifact@v4
-        with:
-          name: coverage-results
-          path: |
-            coverage/lcov.info
-            coverage-summary.txt
-
-  issue-creation:
-    needs: [ static-analysis, security-scan, test-reliability, coverage-analysis ]
-    runs-on: ubuntu-latest
-    if: always() && github.event.inputs.dry_run != 'true'
-    outputs:
-      critical_issues: ${{ steps.analyze-results.outputs.critical_issues }}
-      warning_issues: ${{ steps.analyze-results.outputs.warning_issues }}
-
-    steps:
-      - name: Checkout repository
-        uses: actions/checkout@v4
-
-      - name: Analyze Results and Create Issues
-        id: analyze-results
-        uses: actions/github-script@v7
-        with:
-          script: |
-            const dry = '${{ github.event.inputs.dry_run }}' === 'true';
-
-            console.log('🔍 OPS-Zeta Analysis Results');
-            console.log(`Dry Run: ${dry}`);
-
-            // Collect all scan results
-            const results = {
-              eslint: '${{ needs.static-analysis.outputs.eslint-issues }}' || '0',
-              dartAnalyzer: '${{ needs.static-analysis.outputs.dart-issues }}' || '0',
-              codeMetrics: '${{ needs.static-analysis.outputs.metrics-issues }}' || '0',
-              codeSmells: '${{ needs.static-analysis.outputs.smells-detected }}' || '0',
-              npmVulns: '${{ needs.security-scan.outputs.npm-vulnerabilities }}' || '0',
-              secrets: '${{ needs.security-scan.outputs.secrets-detected }}' || '0',
-              depIssues: '${{ needs.security-scan.outputs.dependency-issues }}' || '0',
-              flakyTests: '${{ needs.test-reliability.outputs.flaky-tests }}' || '0',
-              testFailures: '${{ needs.test-reliability.outputs.test-failures }}' || '0',
-              coverage: '${{ needs.coverage-analysis.outputs.coverage-percentage }}' || '0',
-              coverageDelta: '${{ needs.coverage-analysis.outputs.coverage-delta }}' || '0'
-            };
-
-            console.log('Results:', results);
-
-            // Calculate severity
-            const criticalIssues = parseInt(results.secrets) + parseInt(results.npmVulns);
-            const warningIssues = parseInt(results.eslint) + parseInt(results.dartAnalyzer) +
-                                 parseInt(results.codeMetrics) + parseInt(results.codeSmells);
-
-            // Get current sprint milestone for issue assignment
-            let currentMilestone = null;
-            try {
-              const milestones = await github.rest.issues.listMilestones({
-                owner: context.repo.owner,
-                repo: context.repo.repo,
-                state: 'open',
-                sort: 'due_on',
-                direction: 'asc'
-              });
-
-              // Find current sprint (assumes Sprint-YYMM-WNN naming)
-              const now = new Date();
-              const currentSprintPattern = /Sprint-\d{4}-W\d{2}/;
-              currentMilestone = milestones.data.find(m =>
-                currentSprintPattern.test(m.title) &&
-                new Date(m.due_on) > now
-              );
-            } catch (error) {
-              console.log('Could not find current sprint milestone:', error.message);
-            }
-
-            // Create issues for critical problems
-            if (criticalIssues > 0 && !dry) {
-              const issueTitle = `🚨 OPS-Zeta: Critical Security Issues Detected`;
-              const issueBody = `# Critical Security Issues
-
-            OPS-Zeta has detected ${criticalIssues} critical security issues that require immediate attention:
-
-            ## Issues Found
-            - **Secrets Detected**: ${results.secrets}
-            - **Critical/High NPM Vulnerabilities**: ${results.npmVulns}
-
-            ## Actions Required
-            1. Review and remove any exposed secrets
-            2. Update vulnerable dependencies
-            3. Run security scan again to verify fixes
-
-            **Priority**: P0 - Critical
-            **Assigned by**: OPS-Zeta Autonomous QA
-            **Scan Date**: ${new Date().toISOString()}
-            `;
-
-              await github.rest.issues.create({
-                owner: context.repo.owner,
-                repo: context.repo.repo,
-                title: issueTitle,
-                body: issueBody,
-                labels: ['security', 'P0', 'ops-zeta', 'qa:blocking'],
-                milestone: currentMilestone?.number
-              });
-
-              console.log('✅ Created critical security issue');
-            }
-
-            // Create tech debt issues for warnings
-            if (warningIssues > 10 && !dry) {
-              const issueTitle = `⚠️ OPS-Zeta: Code Quality Issues Detected`;
-              const issueBody = `# Code Quality Issues
-
-            OPS-Zeta has detected ${warningIssues} code quality issues that should be addressed:
-
-            ## Issues Found
-            - **ESLint Issues**: ${results.eslint}
-            - **Dart Analyzer Issues**: ${results.dartAnalyzer}
-            - **Code Metrics Violations**: ${results.codeMetrics}
-            - **Code Smells**: ${results.codeSmells}
-
-            ## Recommendations
-            1. Fix linting and analyzer issues
-            2. Refactor large files and functions
-            3. Address code metrics violations
-            4. Clean up old TODOs and unused code
-
-            **Priority**: P2 - Tech Debt
-            **Assigned by**: OPS-Zeta Autonomous QA
-            **Scan Date**: ${new Date().toISOString()}
-            `;
-
-              await github.rest.issues.create({
-                owner: context.repo.owner,
-                repo: context.repo.repo,
-                title: issueTitle,
-                body: issueBody,
-                labels: ['tech-debt', 'P2', 'ops-zeta'],
-                milestone: currentMilestone?.number
-              });
-
-              console.log('✅ Created code quality issue');
-            }
-
-            // Create issue for flaky tests
-            if (parseInt(results.flakyTests) > 0 && !dry) {
-              const issueTitle = `🔄 OPS-Zeta: Flaky Tests Detected`;
-              const issueBody = `# Flaky Test Detection
-
-            OPS-Zeta has detected potentially flaky tests that produce inconsistent results:
-
-            ## Issues Found
-            - **Flaky Tests Detected**: ${results.flakyTests}
-            - **Test Failures**: ${results.testFailures}
-
-            ## Actions Required
-            1. Review test output artifacts for inconsistencies
-            2. Identify and fix non-deterministic tests
-            3. Add test:flaky label to problematic tests
-            4. Consider quarantine for unreliable tests
-
-            **Priority**: P1 - Quality
-            **Assigned by**: OPS-Zeta Autonomous QA
-            **Scan Date**: ${new Date().toISOString()}
-            `;
-
-              await github.rest.issues.create({
-                owner: context.repo.owner,
-                repo: context.repo.repo,
-                title: issueTitle,
-                body: issueBody,
-                labels: ['testing', 'test:flaky', 'P1', 'ops-zeta'],
-                milestone: currentMilestone?.number
-              });
-
-              console.log('✅ Created flaky test issue');
-            }
-
-            // Generate summary
-            core.summary.addHeading('OPS-Zeta Quality Scan Results', 2);
-            core.summary.addTable([
-              ['Category', 'Issues Found', 'Status'],
-              ['ESLint', results.eslint, results.eslint === '0' ? '✅' : '⚠️'],
-              ['Dart Analyzer', results.dartAnalyzer, results.dartAnalyzer === '0' ? '✅' : '⚠️'],
-              ['Code Metrics', results.codeMetrics, results.codeMetrics === '0' ? '✅' : '⚠️'],
-              ['Code Smells', results.codeSmells, results.codeSmells === '0' ? '✅' : '⚠️'],
-              ['NPM Vulnerabilities', results.npmVulns, results.npmVulns === '0' ? '✅' : '🚨'],
-              ['Secret Detection', results.secrets, results.secrets === '0' ? '✅' : '🚨'],
-              ['Dependency Issues', results.depIssues, results.depIssues === '0' ? '✅' : '⚠️'],
-              ['Flaky Tests', results.flakyTests, results.flakyTests === '0' ? '✅' : '🔄'],
-              ['Test Coverage', `${results.coverage}%`, parseFloat(results.coverage) >= 80 ? '✅' : '⚠️']
-            ]);
-
-            await core.summary.write();
-
-            // Set outputs for potential notification
-            core.setOutput('critical_issues', criticalIssues);
-            core.setOutput('warning_issues', warningIssues);
-            core.setOutput('total_issues', criticalIssues + warningIssues);
-
-      - name: Send OPS-Zeta notification
-        if: github.event_name == 'schedule' && github.event.inputs.dry_run != 'true'
-        env:
-          GH_TOKEN: ${{ secrets.GITHUB_TOKEN }}
-        run: |
-          echo "Sending OPS-Zeta scan completion notification..."
-          gh workflow run delta-notify.yml \
-            -f event_type="quality_scan" \
-            -f title="🔍 OPS-Zeta Quality Scan Complete" \
-            -f message="Daily quality scan completed. Critical issues: ${{ steps.analyze-results.outputs.critical_issues || 0 }}, Warnings: ${{ steps.analyze-results.outputs.warning_issues || 0 }}" \
-            -f severity="${{ steps.analyze-results.outputs.critical_issues > 0 && 'critical' || 'info' }}" \
-            -f dry_run="false"
-=======
     static-analysis:
         runs-on: ubuntu-latest
         outputs:
@@ -1298,5 +664,4 @@
                     -f title="🔍 OPS-Zeta Quality Scan Complete" \
                     -f message="Daily quality scan completed. Critical issues: ${{ steps.analyze-results.outputs.critical_issues || 0 }}, Warnings: ${{ steps.analyze-results.outputs.warning_issues || 0 }}" \
                     -f severity="${{ steps.analyze-results.outputs.critical_issues > 0 && 'critical' || 'info' }}" \
-                    -f dry_run="false"
->>>>>>> a7b1e220
+                    -f dry_run="false"