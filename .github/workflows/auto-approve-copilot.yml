--- conflicted
+++ resolved
@@ -1,183 +1,90 @@
-<<<<<<< HEAD
-name: Auto-Approve Copilot PRs
-
-on:
-    pull_request:
-        types: [opened, synchronize, reopened]
-
-permissions:
-    contents: read
-    pull-requests: write
-
-jobs:
-    auto-approve:
-        name: Auto-Approve Copilot PRs
-        runs-on: ubuntu-latest
-        if: |
-            github.event.pull_request.user.login == 'app/copilot-swe-agent' ||
-            github.event.pull_request.user.login == 'copilot' ||
-            github.event.pull_request.user.login == 'github-copilot[bot]' ||
-            contains(github.event.pull_request.head.ref, 'copilot/')
-
-        steps:
-            - name: Auto-approve Copilot PR
-              uses: actions/github-script@v7
-              with:
-                  script: |
-                      const { owner, repo } = context.repo;
-                      const pr_number = context.payload.pull_request.number;
-
-                      console.log(`Auto-approving Copilot PR #${pr_number}`);
-
-                      try {
-                        await github.rest.pulls.createReview({
-                          owner: owner,
-                          repo: repo,
-                          pull_number: pr_number,
-                          event: 'APPROVE',
-                          body: '🤖 **AUTO-APPROVED**: This PR was automatically approved because it was created by GitHub Copilot.\n\n✅ Copilot PRs are pre-validated and safe for automatic approval.\n✅ This enables the AUTO-DEV pipeline to proceed without manual intervention.\n\n*Automated by Auto-Approve Copilot PRs workflow*'
-                        });
-
-                        console.log(`✅ Successfully auto-approved PR #${pr_number}`);
-
-                        // Add auto-merge label if not already present
-                        const { data: pr } = await github.rest.pulls.get({
-                          owner: owner,
-                          repo: repo,
-                          pull_number: pr_number
-                        });
-
-                        const labels = pr.labels.map(label => label.name);
-                        const needsLabels = [];
-
-                        if (!labels.includes('autodev')) {
-                          needsLabels.push('autodev');
-                        }
-                        if (!labels.includes('auto-merge')) {
-                          needsLabels.push('auto-merge');
-                        }
-
-                        if (needsLabels.length > 0) {
-                          await github.rest.issues.addLabels({
-                            owner: owner,
-                            repo: repo,
-                            issue_number: pr_number,
-                            labels: needsLabels
-                          });
-                          console.log(`✅ Added labels: ${needsLabels.join(', ')}`);
-                        }
-
-                      } catch (error) {
-                        if (error.status === 422 && error.message.includes('already reviewed')) {
-                          console.log(`ℹ️ PR #${pr_number} already has a review from this user`);
-                        } else {
-                          console.error(`❌ Error auto-approving PR #${pr_number}:`, error);
-                          throw error;
-                        }
-                      }
-
-            - name: Comment on PR
-              uses: actions/github-script@v7
-              with:
-                  script: |
-                      const { owner, repo } = context.repo;
-                      const pr_number = context.payload.pull_request.number;
-
-                      await github.rest.issues.createComment({
-                        owner: owner,
-                        repo: repo,
-                        issue_number: pr_number,
-                        body: '🚀 **AUTO-DEV Pipeline Active**\n\nThis PR has been automatically:\n- ✅ **Approved** by auto-approval workflow\n- 🏷️ **Labeled** for auto-merge\n- 🔄 **Queued** for automatic merging when CI passes\n\n*No further manual action required - the AUTO-DEV pipeline will handle the rest!*'
-                      });
-=======
-name: Auto-Approve Copilot PRs
-
-on:
-    pull_request:
-        types: [opened, synchronize, reopened]
-
-permissions:
-    contents: read
-    pull-requests: write
-
-jobs:
-    auto-approve:
-        name: Auto-Approve Copilot PRs
-        runs-on: ubuntu-latest
-        if: |
-            github.event.pull_request.user.login == 'app/copilot-swe-agent' ||
-            github.event.pull_request.user.login == 'copilot' ||
-            github.event.pull_request.user.login == 'github-copilot[bot]' ||
-            contains(github.event.pull_request.head.ref, 'copilot/')
-
-        steps:
-            - name: Auto-approve Copilot PR
-              uses: actions/github-script@v7
-              with:
-                  script: |
-                      const { owner, repo } = context.repo;
-                      const pr_number = context.payload.pull_request.number;
-
-                      console.log(`Auto-approving Copilot PR #${pr_number}`);
-
-                      try {
-                        await github.rest.pulls.createReview({
-                          owner: owner,
-                          repo: repo,
-                          pull_request_number: pr_number,
-                          event: 'APPROVE',
-                          body: '🤖 **AUTO-APPROVED**: This PR was automatically approved because it was created by GitHub Copilot.\n\n✅ Copilot PRs are pre-validated and safe for automatic approval.\n✅ This enables the AUTO-DEV pipeline to proceed without manual intervention.\n\n*Automated by Auto-Approve Copilot PRs workflow*'
-                        });
-
-                        console.log(`✅ Successfully auto-approved PR #${pr_number}`);
-
-                        // Add auto-merge label if not already present
-                        const { data: pr } = await github.rest.pulls.get({
-                          owner: owner,
-                          repo: repo,
-                          pull_request_number: pr_number
-                        });
-
-                        const labels = pr.labels.map(label => label.name);
-                        const needsLabels = [];
-
-                        if (!labels.includes('autodev')) {
-                          needsLabels.push('autodev');
-                        }
-                        if (!labels.includes('auto-merge')) {
-                          needsLabels.push('auto-merge');
-                        }
-
-                        if (needsLabels.length > 0) {
-                          await github.rest.issues.addLabels({
-                            owner: owner,
-                            repo: repo,
-                            issue_number: pr_number,
-                            labels: needsLabels
-                          });
-                          console.log(`✅ Added labels: ${needsLabels.join(', ')}`);
-                        }
-
-                      } catch (error) {
-                        if (error.status === 422 && error.message.includes('already reviewed')) {
-                          console.log(`ℹ️ PR #${pr_number} already has a review from this user`);
-                        } else {
-                          console.error(`❌ Error auto-approving PR #${pr_number}:`, error);
-                          throw error;
-                        }
-                      }
-
-            - name: Comment on PR
-              uses: actions/github-script@v7
-              with:
-                  script: |
-                      const { owner, repo } = context.repo;
-                      const pr_number = context.payload.pull_request.number;
-
-                      await github.rest.issues.createComment({
-                        owner: owner,
-                        repo: repo,
-                        issue_number: pr_number,
-                        body: '🚀 **AUTO-DEV Pipeline Active**\n\nThis PR has been automatically:\n- ✅ **Approved** by auto-approval workflow\n- 🏷️ **Labeled** for auto-merge\n- 🔄 **Queued** for automatic merging when CI passes\n\n*No further manual action required - the AUTO-DEV pipeline will handle the rest!*'
-                      });
->>>>>>> 12512314
+name: Auto-Approve Copilot PRs
+
+on:
+    pull_request:
+        types: [opened, synchronize, reopened]
+
+permissions:
+    contents: read
+    pull-requests: write
+
+jobs:
+    auto-approve:
+        name: Auto-Approve Copilot PRs
+        runs-on: ubuntu-latest
+        if: |
+            github.event.pull_request.user.login == 'app/copilot-swe-agent' ||
+            github.event.pull_request.user.login == 'copilot' ||
+            github.event.pull_request.user.login == 'github-copilot[bot]' ||
+            contains(github.event.pull_request.head.ref, 'copilot/')
+
+        steps:
+            - name: Auto-approve Copilot PR
+              uses: actions/github-script@v7
+              with:
+                  script: |
+                      const { owner, repo } = context.repo;
+                      const pr_number = context.payload.pull_request.number;
+
+                      console.log(`Auto-approving Copilot PR #${pr_number}`);
+
+                      try {
+                        await github.rest.pulls.createReview({
+                          owner: owner,
+                          repo: repo,
+                          pull_request_number: pr_number,
+                          event: 'APPROVE',
+                          body: '🤖 **AUTO-APPROVED**: This PR was automatically approved because it was created by GitHub Copilot.\n\n✅ Copilot PRs are pre-validated and safe for automatic approval.\n✅ This enables the AUTO-DEV pipeline to proceed without manual intervention.\n\n*Automated by Auto-Approve Copilot PRs workflow*'
+                        });
+
+                        console.log(`✅ Successfully auto-approved PR #${pr_number}`);
+
+                        // Add auto-merge label if not already present
+                        const { data: pr } = await github.rest.pulls.get({
+                          owner: owner,
+                          repo: repo,
+                          pull_request_number: pr_number
+                        });
+
+                        const labels = pr.labels.map(label => label.name);
+                        const needsLabels = [];
+
+                        if (!labels.includes('autodev')) {
+                          needsLabels.push('autodev');
+                        }
+                        if (!labels.includes('auto-merge')) {
+                          needsLabels.push('auto-merge');
+                        }
+
+                        if (needsLabels.length > 0) {
+                          await github.rest.issues.addLabels({
+                            owner: owner,
+                            repo: repo,
+                            issue_number: pr_number,
+                            labels: needsLabels
+                          });
+                          console.log(`✅ Added labels: ${needsLabels.join(', ')}`);
+                        }
+
+                      } catch (error) {
+                        if (error.status === 422 && error.message.includes('already reviewed')) {
+                          console.log(`ℹ️ PR #${pr_number} already has a review from this user`);
+                        } else {
+                          console.error(`❌ Error auto-approving PR #${pr_number}:`, error);
+                          throw error;
+                        }
+                      }
+
+            - name: Comment on PR
+              uses: actions/github-script@v7
+              with:
+                  script: |
+                      const { owner, repo } = context.repo;
+                      const pr_number = context.payload.pull_request.number;
+
+                      await github.rest.issues.createComment({
+                        owner: owner,
+                        repo: repo,
+                        issue_number: pr_number,
+                        body: '🚀 **AUTO-DEV Pipeline Active**\n\nThis PR has been automatically:\n- ✅ **Approved** by auto-approval workflow\n- 🏷️ **Labeled** for auto-merge\n- 🔄 **Queued** for automatic merging when CI passes\n\n*No further manual action required - the AUTO-DEV pipeline will handle the rest!*'
+                      });